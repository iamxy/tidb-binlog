// Copyright 2019 PingCAP, Inc.
//
// Licensed under the Apache License, Version 2.0 (the "License");
// you may not use this file except in compliance with the License.
// You may obtain a copy of the License at
//
//     http://www.apache.org/licenses/LICENSE-2.0
//
// Unless required by applicable law or agreed to in writing, software
// distributed under the License is distributed on an "AS IS" BASIS,
// See the License for the specific language governing permissions and
// limitations under the License.

package drainer

import (
	"strings"
	"sync/atomic"
	"time"

	"github.com/pingcap/errors"
	"github.com/pingcap/log"
	"github.com/pingcap/parser/model"
	"go.uber.org/zap"

	"github.com/pingcap/tidb-binlog/drainer/checkpoint"
	dsync "github.com/pingcap/tidb-binlog/drainer/sync"
	"github.com/pingcap/tidb-binlog/drainer/translator"
	"github.com/pingcap/tidb-binlog/pkg/filter"
	"github.com/pingcap/tidb/store/tikv/oracle"
	pb "github.com/pingcap/tipb/go-binlog"
)

// runWaitThreshold is the expected time for `Syncer.run` to quit
// normally, we take record if it takes longer than this value.
var runWaitThreshold = 10 * time.Second

// Syncer converts tidb binlog to the specified DB sqls, and sync it to target DB
type Syncer struct {
	schema *Schema
	cp     checkpoint.CheckPoint

	cfg *SyncerConfig

	input chan *binlogItem

	filter *filter.Filter

	// last time we successfully sync binlog item to downstream
	lastSyncTime time.Time

	// cached memory size of input channel
	cachedSize int64

	dsyncer dsync.Syncer
<<<<<<< HEAD
	itemsWg sync.WaitGroup
	cond    *sync.Cond
=======
>>>>>>> d43606fb

	shutdown chan struct{}
	closed   chan struct{}
}

// NewSyncer returns a Drainer instance
func NewSyncer(cp checkpoint.CheckPoint, cfg *SyncerConfig, jobs []*model.Job) (*Syncer, error) {
	syncer := new(Syncer)
	syncer.cfg = cfg
	syncer.cp = cp
	syncer.input = make(chan *binlogItem, maxBinlogItemCount)
	syncer.lastSyncTime = time.Now()
	syncer.shutdown = make(chan struct{})
	syncer.closed = make(chan struct{})
	syncer.cond = sync.NewCond(new(sync.Mutex))

	var ignoreDBs []string
	if len(cfg.IgnoreSchemas) > 0 {
		ignoreDBs = strings.Split(cfg.IgnoreSchemas, ",")
	}
	syncer.filter = filter.NewFilter(ignoreDBs, cfg.IgnoreTables, cfg.DoDBs, cfg.DoTables)

	var err error
	// create schema
	syncer.schema, err = NewSchema(jobs, false)
	if err != nil {
		return nil, errors.Trace(err)
	}

	syncer.dsyncer, err = createDSyncer(cfg, syncer.schema)
	if err != nil {
		return nil, errors.Trace(err)
	}

	return syncer, nil
}

func createDSyncer(cfg *SyncerConfig, schema *Schema) (dsyncer dsync.Syncer, err error) {
	switch cfg.DestDBType {
	case "kafka":
		dsyncer, err = dsync.NewKafka(cfg.To, schema)
		if err != nil {
			return nil, errors.Annotate(err, "fail to create kafka dsyncer")
		}
	case "file":
		dsyncer, err = dsync.NewPBSyncer(cfg.To.BinlogFileDir, schema)
		if err != nil {
			return nil, errors.Annotate(err, "fail to create pb dsyncer")
		}
	case "flash":
		dsyncer, err = dsync.NewFlashSyncer(cfg.To, schema)
		if err != nil {
			return nil, errors.Annotate(err, "fail to create flash dsyncer")
		}
	case "mysql", "tidb":
		dsyncer, err = dsync.NewMysqlSyncer(cfg.To, schema, cfg.WorkerCount, cfg.TxnBatch, queryHistogramVec, cfg.StrSQLMode, cfg.DestDBType)
		if err != nil {
			return nil, errors.Annotate(err, "fail to create mysql dsyncer")
		}
		// only use for test
	case "_intercept":
		dsyncer = newInterceptSyncer()
	default:
		return nil, errors.Errorf("unknown DestDBType: %s", cfg.DestDBType)
	}

	return
}

// Start starts to sync.
func (s *Syncer) Start() error {
	err := s.run()

	return errors.Trace(err)
}

func (s *Syncer) addDMLEventMetrics(muts []pb.TableMutation) {
	for _, mut := range muts {
		for _, tp := range mut.GetSequence() {
			s.addDMLCount(tp, 1)
		}
	}
}

func (s *Syncer) addDMLCount(tp pb.MutationType, nums int) {
	switch tp {
	case pb.MutationType_Insert:
		eventCounter.WithLabelValues("Insert").Add(float64(nums))
	case pb.MutationType_Update:
		eventCounter.WithLabelValues("Update").Add(float64(nums))
	case pb.MutationType_DeleteRow:
		eventCounter.WithLabelValues("Delete").Add(float64(nums))
	}
}

func (s *Syncer) addDDLCount() {
	eventCounter.WithLabelValues("DDL").Add(1)
}

func (s *Syncer) enableSafeModeInitializationPhase() {
	translator.SetSQLMode(s.cfg.SQLMode)

	// for mysql
	// set safeMode to true at the first, and will use the config after 5 minutes.
	mysqlSyncer, ok := s.dsyncer.(*dsync.MysqlSyncer)
	if !ok {
		return
	}

	mysqlSyncer.SetSafeMode(true)

	go func() {
		select {
		case <-time.After(5 * time.Minute):
			mysqlSyncer.SetSafeMode(s.cfg.SafeMode)
		case <-s.shutdown:
			return
		}
	}()
}

// handleSuccess handle the success binlog item we synced to downstream,
// currently we only need to save checkpoint ts.
// Note we do not send the fake binlog to downstream, we get fake binlog from
// another chan and it's guaranteed that all the received binlogs before have been synced to downstream
// when we get the fake binlog from this chan.
func (s *Syncer) handleSuccess(fakeBinlog chan *pb.Binlog, lastTS *int64) {
	successes := s.dsyncer.Successes()
	var lastSaveTS int64
	lastSaveTime := time.Now()

	for {
		if successes == nil && fakeBinlog == nil {
			break
		}

		var (
			saveNow   = false
			appliedTS int64
		)

		select {
		case item, ok := <-successes:
			if !ok {
				successes = nil
				break
			}

			s.lastSyncTime = time.Now()
			ts := item.Binlog.CommitTs
			if ts > atomic.LoadInt64(lastTS) {
				atomic.StoreInt64(lastTS, ts)
			}

			// save ASAP for DDL, and if FinishTS > 0, we should save the ts map
			if item.Binlog.DdlJobId > 0 || item.AppliedTS > 0 {
				saveNow = true
				appliedTS = item.AppliedTS
			}

		case binlog, ok := <-fakeBinlog:
			if !ok {
				fakeBinlog = nil
				break
			}
			ts := binlog.CommitTs
			if ts > atomic.LoadInt64(lastTS) {
				atomic.StoreInt64(lastTS, ts)
			}
		}

		ts := atomic.LoadInt64(lastTS)
		if ts > lastSaveTS {
			if saveNow || time.Since(lastSaveTime) > 3*time.Second {
				s.savePoint(ts, appliedTS)
				lastSaveTime = time.Now()
				lastSaveTS = ts
				appliedTS = 0
				eventCounter.WithLabelValues("savepoint").Add(1)
			}
			delay := oracle.GetPhysical(time.Now()) - oracle.ExtractPhysical(uint64(ts))
			checkpointDelayHistogram.Observe(float64(delay) / 1e3)
		}
	}

	ts := atomic.LoadInt64(lastTS)
	if ts > lastSaveTS {
		s.savePoint(ts, 0)
		eventCounter.WithLabelValues("savepoint").Add(1)
	}

	log.Info("handleSuccess quit")
}

func (s *Syncer) savePoint(ts, slaveTS int64) {
	if ts < s.cp.TS() {
		log.Error("save ts is less than checkpoint ts %d", zap.Int64("save ts", ts), zap.Int64("checkpoint ts", s.cp.TS()))
	}

	log.Info("write save point", zap.Int64("ts", ts))
	err := s.cp.Save(ts, slaveTS)
	if err != nil {
		log.Fatal("save checkpoint failed", zap.Int64("ts", ts), zap.Error(err))
	}

	checkpointTSOGauge.Set(float64(oracle.ExtractPhysical(uint64(ts))))
}

func (s *Syncer) run() error {
	wait := make(chan struct{})

	fakeBinlogCh := make(chan *pb.Binlog, 1024)
	var lastSuccessTS int64
	var fakeBinlogs []*pb.Binlog
	var fakeBinlogPreAddTS []int64

	go func() {
		defer close(wait)
		s.handleSuccess(fakeBinlogCh, &lastSuccessTS)
	}()

	var err error

	s.enableSafeModeInitializationPhase()

	var lastDDLSchemaVersion int64
	var b *binlogItem

	var fakeBinlog *pb.Binlog
	var pushFakeBinlog chan<- *pb.Binlog

	var lastAddComitTS int64
	dsyncError := s.dsyncer.Error()
ForLoop:
	for {
		// check if we can safely push a fake binlog
		// We must wait previous items consumed to make sure we are safe to save this fake binlog commitTS
		if pushFakeBinlog == nil && len(fakeBinlogs) > 0 {
			if fakeBinlogPreAddTS[0] <= atomic.LoadInt64(&lastSuccessTS) {
				pushFakeBinlog = fakeBinlogCh
				fakeBinlog = fakeBinlogs[0]
				fakeBinlogs = fakeBinlogs[1:]
				fakeBinlogPreAddTS = fakeBinlogPreAddTS[1:]
			}
		}

		select {
		case err = <-dsyncError:
			break ForLoop
		case <-s.shutdown:
			break ForLoop
		case pushFakeBinlog <- fakeBinlog:
			pushFakeBinlog = nil
			continue
		case b = <-s.input:
			s.cond.L.Lock()
			// has popped new binlog item, minus cachedSize
			s.cachedSize -= b.size
			s.cond.Signal()
			s.cond.L.Unlock()
			queueSizeGauge.WithLabelValues("syncer_input").Set(float64(len(s.input)))
			log.Debug("consume binlog item", zap.Stringer("item", b))
		}

		binlog := b.binlog
		startTS := binlog.GetStartTs()
		commitTS := binlog.GetCommitTs()
		jobID := binlog.GetDdlJobId()

		if isIgnoreTxnCommitTS(s.cfg.IgnoreTxnCommitTS, commitTS) {
			log.Warn("skip txn", zap.Stringer("binlog", b.binlog))
			continue
		}

		if startTS == commitTS {
			fakeBinlogs = append(fakeBinlogs, binlog)
			fakeBinlogPreAddTS = append(fakeBinlogPreAddTS, lastAddComitTS)
		} else if jobID == 0 {
			preWriteValue := binlog.GetPrewriteValue()
			preWrite := &pb.PrewriteValue{}
			err = preWrite.Unmarshal(preWriteValue)
			if err != nil {
				err = errors.Annotatef(err, "prewrite %s Unmarshal failed", preWriteValue)
				break ForLoop
			}

			err = s.rewriteForOldVersion(preWrite)
			if err != nil {
				err = errors.Annotate(err, "rewrite for old version fail")
				break ForLoop
			}

			log.Debug("get DML", zap.Int64("SchemaVersion", preWrite.SchemaVersion))
			if preWrite.SchemaVersion < lastDDLSchemaVersion {
				log.Debug("encounter older schema dml")
			}

			err = s.schema.handlePreviousDDLJobIfNeed(preWrite.SchemaVersion)
			if err != nil {
				err = errors.Annotate(err, "handlePreviousDDLJobIfNeed failed")
				break ForLoop
			}

			var ignore bool
			ignore, err = filterTable(preWrite, s.filter, s.schema)
			if err != nil {
				err = errors.Annotate(err, "filterTable failed")
				break ForLoop
			}

			if !ignore {
				s.addDMLEventMetrics(preWrite.GetMutations())
				beginTime := time.Now()
				lastAddComitTS = binlog.GetCommitTs()
				err = s.dsyncer.Sync(&dsync.Item{Binlog: binlog, PrewriteValue: preWrite})
				if err != nil {
					err = errors.Annotate(err, "add to dsyncer failed")
					break ForLoop
				}
				executeHistogram.Observe(time.Since(beginTime).Seconds())
			}
		} else if jobID > 0 {
			log.Debug("get ddl binlog job", zap.Stringer("job", b.job))

			// Notice: the version of DDL Binlog we receive are Monotonically increasing
			// DDL (with version 10, commit ts 100) -> DDL (with version 9, commit ts 101) would never happen
			s.schema.addJob(b.job)

			log.Debug("get DDL", zap.Int64("SchemaVersion", b.job.BinlogInfo.SchemaVersion))
			lastDDLSchemaVersion = b.job.BinlogInfo.SchemaVersion

			err = s.schema.handlePreviousDDLJobIfNeed(b.job.BinlogInfo.SchemaVersion)
			if err != nil {
				return errors.Trace(err)
			}

			sql := b.job.Query
			var schema, table string
			schema, table, err = s.schema.getSchemaTableAndDelete(b.job.BinlogInfo.SchemaVersion)
			if err != nil {
				return errors.Trace(err)
			}

			if s.filter.SkipSchemaAndTable(schema, table) {
				log.Info("skip ddl", zap.String("schema", schema), zap.String("table", table),
					zap.String("sql", sql), zap.Int64("commit ts", commitTS))
			} else if sql != "" {
				s.addDDLCount()
				beginTime := time.Now()
				lastAddComitTS = binlog.GetCommitTs()

				log.Info("add ddl item to syncer, you can add this commit ts to `ignore-txn-commit-ts` to skip this ddl if needed",
					zap.String("sql", sql), zap.Int64("commit ts", binlog.CommitTs))

				err = s.dsyncer.Sync(&dsync.Item{Binlog: binlog, PrewriteValue: nil, Schema: schema, Table: table})
				if err != nil {
					err = errors.Annotate(err, "add to dsyncer failed")
					break ForLoop
				}
				executeHistogram.Observe(time.Since(beginTime).Seconds())
			}
		}
	}

	// to avoid block at func Add
	s.input = nil
	s.cond.Signal()

	close(fakeBinlogCh)
	cerr := s.dsyncer.Close()
	if cerr != nil {
		log.Error("Failed to close syncer", zap.Error(cerr))
	}

	select {
	case <-wait:
	case <-time.After(runWaitThreshold):
		panic("Waiting too long for `Syncer.run` to quit.")
	}

	close(s.closed)

	// return the origin error if has, or the close error
	if err != nil {
		return err
	}
	return cerr
}

// filterTable may drop some table mutation in `PrewriteValue`
// Return true if all table mutations are dropped.
func filterTable(pv *pb.PrewriteValue, filter *filter.Filter, schema *Schema) (ignore bool, err error) {
	var muts []pb.TableMutation
	for _, mutation := range pv.GetMutations() {
		schemaName, tableName, ok := schema.SchemaAndTableName(mutation.GetTableId())
		if !ok {
			return false, errors.Errorf("not found table id: %d", mutation.GetTableId())
		}

		if filter.SkipSchemaAndTable(schemaName, tableName) {
			log.Debug("skip dml", zap.String("schema", schemaName), zap.String("table", tableName))
			continue
		}

		muts = append(muts, mutation)
	}

	pv.Mutations = muts

	if len(muts) == 0 {
		ignore = true
	}

	return
}

func isIgnoreTxnCommitTS(ignoreTxnCommitTS []int64, ts int64) bool {
	for _, ignoreTS := range ignoreTxnCommitTS {
		if ignoreTS == ts {
			return true
		}
	}
	return false
}

// Add adds binlogItem to the syncer's input channel
func (s *Syncer) Add(b *binlogItem) {
	s.cond.L.Lock()
	if b.size >= maxBinlogCacheSize {
		for s.cachedSize != 0 {
			s.cond.Wait()
		}
	} else {
		for s.cachedSize+b.size > maxBinlogCacheSize {
			s.cond.Wait()
		}
	}
	s.cond.L.Unlock()
	select {
	case <-s.shutdown:
	case s.input <- b:
		s.cond.L.Lock()
		s.cachedSize += b.size
		s.cond.L.Unlock()
		log.Debug("receive publish binlog item", zap.Stringer("item", b))
	}
}

// Close closes syncer.
func (s *Syncer) Close() error {
	log.Debug("closing syncer")
	close(s.shutdown)
	<-s.closed
	log.Debug("syncer is closed")
	return nil
}

// GetLastSyncTime returns lastSyncTime
func (s *Syncer) GetLastSyncTime() time.Time {
	return s.lastSyncTime
}

// GetLatestCommitTS returns the latest commit ts.
func (s *Syncer) GetLatestCommitTS() int64 {
	return s.cp.TS()
}

// see https://github.com/pingcap/tidb/issues/9304
// currently, we only drop the data which table id is truncated.
// because of online DDL, different TiDB instance may see the different schema,
// it can't be treated simply as one timeline consider both DML and DDL,
// we must carefully handle every DDL type now and need to find a better design.
func (s *Syncer) rewriteForOldVersion(pv *pb.PrewriteValue) (err error) {
	var mutations = make([]pb.TableMutation, 0, len(pv.GetMutations()))
	for _, mutation := range pv.GetMutations() {
		if s.schema.IsTruncateTableID(mutation.TableId) {
			log.Info("skip old version truncate dml", zap.Int64("table id", mutation.TableId))
			continue
		}

		mutations = append(mutations, mutation)
	}
	pv.Mutations = mutations

	return nil
}

// interceptSyncer only use for test
type interceptSyncer struct {
	items []*dsync.Item

	successes chan *dsync.Item
	closed    chan struct{}
}

var _ dsync.Syncer = &interceptSyncer{}

func newInterceptSyncer() *interceptSyncer {
	return &interceptSyncer{
		successes: make(chan *dsync.Item, 1024),
		closed:    make(chan struct{}),
	}
}

func (s *interceptSyncer) Sync(item *dsync.Item) error {
	s.items = append(s.items, item)

	s.successes <- item
	return nil
}

func (s *interceptSyncer) Successes() <-chan *dsync.Item {
	return s.successes
}

func (s *interceptSyncer) Close() error {
	close(s.successes)
	close(s.closed)
	return nil
}

func (s *interceptSyncer) Error() <-chan error {
	c := make(chan error, 1)
	go func() {
		<-s.closed
		c <- nil
	}()
	return c
}<|MERGE_RESOLUTION|>--- conflicted
+++ resolved
@@ -15,6 +15,7 @@
 
 import (
 	"strings"
+	"sync"
 	"sync/atomic"
 	"time"
 
@@ -53,11 +54,7 @@
 	cachedSize int64
 
 	dsyncer dsync.Syncer
-<<<<<<< HEAD
-	itemsWg sync.WaitGroup
 	cond    *sync.Cond
-=======
->>>>>>> d43606fb
 
 	shutdown chan struct{}
 	closed   chan struct{}
