--- conflicted
+++ resolved
@@ -63,11 +63,8 @@
 	@which bin/pd-server
 	@which bin/drainer
 	@which bin/pump
-<<<<<<< HEAD
 	@which bin/binlogctl
-=======
 	@which bin/reparo
->>>>>>> 6d6078e4
 	tests/run.sh
 
 fmt:
