package cistern

import (
	"fmt"
	"os"
	"path"
	"sort"
	"sync"

	"github.com/juju/errors"
	"github.com/ngaut/log"
	"github.com/pingcap/tidb-binlog/pkg/store"
	"github.com/pingcap/tidb/util/codec"
)

var codecEncodeZero = codec.EncodeInt([]byte{}, 0)
var binlogNamespace = []byte("binlog")

// BinlogStorage used to store binlogs
type BinlogStorage struct {
	metaStore store.Store
	maskShift uint
	dataDir   string
	nosync    bool
	mu        struct {
		sync.Mutex
		// segmentTS -> boltdb
		segments map[int64]store.Store
		// segmentTSs that sorted
		segmentTSs segmentRange
	}
}

// InitBinlogStorage initials the BinlogStorage
func NewBinlogStorage(metaStore store.Store, dataDir string, maskShift uint, nosync bool) (*BinlogStorage, error) {
	bs := &BinlogStorage{
		metaStore: metaStore,
		maskShift: maskShift,
		dataDir:   dataDir,
		nosync:    nosync,
	}
	bs.mu.segments = make(map[int64]store.Store)

	// initial segments' infomation
	err := metaStore.Scan(segmentNamespace, nil, func(key []byte, val []byte) (bool, error) {
		_, segmentTS, err := codec.DecodeInt(key)
		if err != nil {
			return false, errors.Trace(err)
		}

		// open the boltdb by give storagePath
		storagePath := string(val)
		s, err := store.NewBoltStore(storagePath, [][]byte{binlogNamespace}, nosync)
		if err != nil {
			return false, errors.Annotatef(err, "failed to open BoltDB store at %s", path.Join(dataDir, storagePath))
		}

		// add into ds.mu.segments and du.mu.segmentTSs
		bs.mu.segments[segmentTS] = s
		bs.mu.segmentTSs = append(bs.mu.segmentTSs, segmentTS)
		return true, nil
	})
	if err != nil {
		return nil, errors.Trace(err)
	}

	sort.Sort(bs.mu.segmentTSs)
	return bs, nil
}

func (bs *BinlogStorage) Meta() store.Store {
	return bs.metaStore
}

// Get returns the value by the given key
func (bs *BinlogStorage) Get(ts int64) ([]byte, error) {
	// get the corresponding segment
	segment, ok := bs.getSegment(ts)
	if !ok {
		return nil, errors.NotFoundf("binlog has key %d", ts)
	}

	return segment.Get(binlogNamespace, codec.EncodeInt([]byte{}, ts))
}

// Put puts the key/value in the store
func (bs *BinlogStorage) Put(ts int64, payload []byte) error {
	var err error
	// get the corresponding segment
	// if not found, open it
<<<<<<< HEAD
	segment, ok := bs.getSegment(ts)
	if !ok {
		segment, err = bs.createSegment(ts)
		if err != nil {
			return errors.Trace(err)
		}
=======
	segment, err := ds.getOrCreateSegment(ts)
	if err != nil {
		return errors.Trace(err)
>>>>>>> b807e381
	}
	return segment.Put(binlogNamespace, codec.EncodeInt([]byte{}, ts), payload)
}

// Scan scans the key and exec given function
func (bs *BinlogStorage) Scan(startTS int64, f func([]byte, []byte) (bool, error)) error {
	startSegmentTS := bs.segmentTS(startTS)
	var isEnd bool
	// wrap the operation in the scan to make it can cross multiple boltdbs
	scanFunc := func(key, val []byte) (bool, error) {
		valid, err := f(key, val)
		if err != nil {
			return false, errors.Trace(err)
		}
		if !valid {
			isEnd = true
		}
		return valid, err
	}

	var segments = make(map[int64]store.Store)
	bs.mu.Lock()
	var segmentTSs = make(segmentRange, 0, len(bs.mu.segmentTSs))
	for _, ts := range bs.mu.segmentTSs {
		segmentTSs = append(segmentTSs, ts)
		segments[ts] = bs.mu.segments[ts]
	}
	bs.mu.Unlock()
	for _, segmentTS := range segmentTSs {
		if segmentTS < startSegmentTS {
			continue
		} else {
			var key []byte
			if segmentTS == startSegmentTS {
				key = codec.EncodeInt([]byte{}, startTS)
			}
			segment, ok := segments[segmentTS]
			if !ok {
				return errors.NotFoundf("segment %d is corruption", segmentTS)
			}
			// we can view the isEnd flag to determind to scan next boltdb
			err := segment.Scan(binlogNamespace, key, scanFunc)
			if err != nil || isEnd {
				return errors.Trace(err)
			}
		}
	}
	return nil
}

// EndKey gets the latest key
func (bs *BinlogStorage) EndKey() ([]byte, error) {
	bs.mu.Lock()
	if len(bs.mu.segmentTSs) == 0 {
		bs.mu.Unlock()
		return codecEncodeZero, nil
	}
	segmentTS := bs.mu.segmentTSs[len(bs.mu.segmentTSs)-1]
	segment, ok := bs.mu.segments[segmentTS]
	if !ok {
		bs.mu.Unlock()
		return nil, errors.NotFoundf("segment %d is corruption", segmentTS)
	}
	bs.mu.Unlock()
	return segment.EndKey(binlogNamespace)
}

// Commit commits the batch operators
func (bs *BinlogStorage) Commit(b *Batch) error {
	var err error
	batches := make(map[int64]store.Batch)
	segments := make(map[int64]store.Store)
	// firstly, dispatch into different segment
	for _, w := range b.writes {
		ts := bs.segmentTS(w.key)
		segment, ok := segments[ts]
		if !ok {
<<<<<<< HEAD
			segment, ok = bs.getSegment(w.key)
			if !ok {
				segment, err = bs.createSegment(w.key)
				if err != nil {
					return errors.Trace(err)
				}
=======
			segment, err = ds.getOrCreateSegment(w.key)
			if err != nil {
				return errors.Trace(err)
>>>>>>> b807e381
			}
			segments[ts] = segment
		}

		bt, ok := batches[ts]
		if !ok {
			bt = segment.NewBatch()
			batches[ts] = bt
		}
		bt.Put(codec.EncodeInt([]byte{}, w.key), w.value)
	}

	// secondly, commit it one by one
	for ts := range batches {
		err = segments[ts].Commit(binlogNamespace, batches[ts])
		if err != nil {
			return errors.Trace(err)
		}
	}

	return nil
}

// Purge gcs the binlogs
func (bs *BinlogStorage) Purge(ts int64) error {
	startSegmentTS := bs.segmentTS(ts)
	log.Infof("purge boltdb files that before %d", ts)
	b := bs.metaStore.NewBatch()
	bs.mu.Lock()
	var index int
	for i, ts := range bs.mu.segmentTSs {
		// gc until to the biger or equal ts
		if ts >= startSegmentTS {
			break
		}

		segment, ok := bs.mu.segments[ts]
		if !ok {
			return errors.NotFoundf("sgement %d, but it should be found", ts)
		}
		err := segment.Close()
		if err != nil {
			return errors.Errorf("can't close segement %d", ts)
		}
		segmentPath := path.Join(bs.dataDir, fmt.Sprintf("%d", clusterID), fmt.Sprintf("binlog-%d.data", ts))
		err = os.Remove(segmentPath)
		if err != nil {
			return errors.Trace(err)
		}
		b.Delete(codec.EncodeInt([]byte{}, ts))
		index = i
	}

	for i := 0; i <= index; i++ {
		delete(bs.mu.segments, bs.mu.segmentTSs[i])
	}
	bs.mu.segmentTSs = bs.mu.segmentTSs[index+1:]
	bs.mu.Unlock()

	err := bs.metaStore.Commit(segmentNamespace, b)
	return errors.Trace(err)
}

// Close closes all boltdbs
func (bs *BinlogStorage) Close() error {
	bs.mu.Lock()
	defer bs.mu.Unlock()

	for _, segement := range bs.mu.segments {
		err := segement.Close()
		if err != nil {
			return errors.Trace(err)
		}
	}
	return nil
}

// NewBatch return a Batch object
func (bs *BinlogStorage) NewBatch() *Batch {
	return &Batch{}
}

type write struct {
	key      int64
	value    []byte
	isDelete bool
}

// Batch wraps the operations
type Batch struct {
	writes []write
}

// Put puts one operation in the batch
func (b *Batch) Put(key int64, value []byte) {
	w := write{
		key:   key,
		value: append([]byte(nil), value...),
	}
	b.writes = append(b.writes, w)
}

<<<<<<< HEAD
func (bs *BinlogStorage) getSegment(ts int64) (store.Store, bool) {
	bs.mu.Lock()
	segment, ok := bs.mu.segments[bs.segmentTS(ts)]
	bs.mu.Unlock()
=======
func (ds *BinlogStorage) getOrCreateSegment(ts int64) (store.Store, error) {
	var err error
	ds.mu.Lock()
	segmentKey := ds.segmentTS(ts)
	segment, ok := ds.mu.segments[segmentKey]
	if !ok {
		segmentPath := path.Join(ds.dataDir, fmt.Sprintf("%d", clusterID), fmt.Sprintf("binlog-%d.data", segmentKey))
		segment, err = store.NewBoltStore(segmentPath, [][]byte{binlogNamespace}, ds.nosync)
		if err != nil {
			ds.mu.Unlock()
			return nil, errors.Annotatef(err, "failed to open BoltDB store, path %s", segmentPath)
		}
		ds.mu.segments[segmentKey] = segment
		ds.mu.segmentTSs = append(ds.mu.segmentTSs, segmentKey)
		sort.Sort(ds.mu.segmentTSs)
		ds.metaStore.Put(segmentNamespace, codec.EncodeInt([]byte{}, segmentKey), []byte(segmentPath))
	}
	ds.mu.Unlock()
	return segment, nil
}

func (ds *BinlogStorage) getSegment(ts int64) (store.Store, bool) {
	ds.mu.Lock()
	segment, ok := ds.mu.segments[ds.segmentTS(ts)]
	ds.mu.Unlock()
>>>>>>> b807e381
	return segment, ok
}

func (bs *BinlogStorage) createSegment(ts int64) (store.Store, error) {
	segmentTS := bs.segmentTS(ts)
	segmentPath := path.Join(bs.dataDir, fmt.Sprintf("%d", clusterID), fmt.Sprintf("binlog-%d.data", segmentTS))
	segment, err := store.NewBoltStore(segmentPath, [][]byte{binlogNamespace}, bs.nosync)
	if err != nil {
		return nil, errors.Annotatef(err, "failed to open BoltDB store, path %s", segmentPath)
	}
	bs.mu.Lock()
	bs.mu.segments[segmentTS] = segment
	bs.mu.segmentTSs = append(bs.mu.segmentTSs, segmentTS)
	sort.Sort(bs.mu.segmentTSs)
	bs.metaStore.Put(segmentNamespace, codec.EncodeInt([]byte{}, segmentTS), []byte(segmentPath))
	bs.mu.Unlock()
	return segment, nil
}

func (bs *BinlogStorage) segmentTS(ts int64) int64 {
	return ts >> bs.maskShift
}

type segmentRange []int64

func (a segmentRange) Len() int           { return len(a) }
func (a segmentRange) Swap(i, j int)      { a[i], a[j] = a[j], a[i] }
func (a segmentRange) Less(i, j int) bool { return a[i] < a[j] }<|MERGE_RESOLUTION|>--- conflicted
+++ resolved
@@ -88,18 +88,9 @@
 	var err error
 	// get the corresponding segment
 	// if not found, open it
-<<<<<<< HEAD
-	segment, ok := bs.getSegment(ts)
-	if !ok {
-		segment, err = bs.createSegment(ts)
-		if err != nil {
-			return errors.Trace(err)
-		}
-=======
-	segment, err := ds.getOrCreateSegment(ts)
+	segment, err := bs.getOrCreateSegment(ts)
 	if err != nil {
 		return errors.Trace(err)
->>>>>>> b807e381
 	}
 	return segment.Put(binlogNamespace, codec.EncodeInt([]byte{}, ts), payload)
 }
@@ -177,18 +168,9 @@
 		ts := bs.segmentTS(w.key)
 		segment, ok := segments[ts]
 		if !ok {
-<<<<<<< HEAD
-			segment, ok = bs.getSegment(w.key)
-			if !ok {
-				segment, err = bs.createSegment(w.key)
-				if err != nil {
-					return errors.Trace(err)
-				}
-=======
-			segment, err = ds.getOrCreateSegment(w.key)
+			segment, err = bs.getOrCreateSegment(w.key)
 			if err != nil {
 				return errors.Trace(err)
->>>>>>> b807e381
 			}
 			segments[ts] = segment
 		}
@@ -291,38 +273,31 @@
 	b.writes = append(b.writes, w)
 }
 
-<<<<<<< HEAD
+func (bs *BinlogStorage) getOrCreateSegment(ts int64) (store.Store, error) {
+	var err error
+	bs.mu.Lock()
+	segmentKey := bs.segmentTS(ts)
+	segment, ok := bs.mu.segments[segmentKey]
+	if !ok {
+		segmentPath := path.Join(bs.dataDir, fmt.Sprintf("%d", clusterID), fmt.Sprintf("binlog-%d.data", segmentKey))
+		segment, err = store.NewBoltStore(segmentPath, [][]byte{binlogNamespace}, ds.nosync)
+		if err != nil {
+			bs.mu.Unlock()
+			return nil, errors.Annotatef(err, "failed to open BoltDB store, path %s", segmentPath)
+		}
+		bs.mu.segments[segmentKey] = segment
+		bs.mu.segmentTSs = append(bs.mu.segmentTSs, segmentKey)
+		sort.Sort(bs.mu.segmentTSs)
+		bs.metaStore.Put(segmentNamespace, codec.EncodeInt([]byte{}, segmentKey), []byte(segmentPath))
+	}
+	bs.mu.Unlock()
+	return segment, nil
+}
+
 func (bs *BinlogStorage) getSegment(ts int64) (store.Store, bool) {
 	bs.mu.Lock()
 	segment, ok := bs.mu.segments[bs.segmentTS(ts)]
 	bs.mu.Unlock()
-=======
-func (ds *BinlogStorage) getOrCreateSegment(ts int64) (store.Store, error) {
-	var err error
-	ds.mu.Lock()
-	segmentKey := ds.segmentTS(ts)
-	segment, ok := ds.mu.segments[segmentKey]
-	if !ok {
-		segmentPath := path.Join(ds.dataDir, fmt.Sprintf("%d", clusterID), fmt.Sprintf("binlog-%d.data", segmentKey))
-		segment, err = store.NewBoltStore(segmentPath, [][]byte{binlogNamespace}, ds.nosync)
-		if err != nil {
-			ds.mu.Unlock()
-			return nil, errors.Annotatef(err, "failed to open BoltDB store, path %s", segmentPath)
-		}
-		ds.mu.segments[segmentKey] = segment
-		ds.mu.segmentTSs = append(ds.mu.segmentTSs, segmentKey)
-		sort.Sort(ds.mu.segmentTSs)
-		ds.metaStore.Put(segmentNamespace, codec.EncodeInt([]byte{}, segmentKey), []byte(segmentPath))
-	}
-	ds.mu.Unlock()
-	return segment, nil
-}
-
-func (ds *BinlogStorage) getSegment(ts int64) (store.Store, bool) {
-	ds.mu.Lock()
-	segment, ok := ds.mu.segments[ds.segmentTS(ts)]
-	ds.mu.Unlock()
->>>>>>> b807e381
 	return segment, ok
 }
 
