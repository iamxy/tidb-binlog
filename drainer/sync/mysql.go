--- conflicted
+++ resolved
@@ -41,14 +41,6 @@
 // should only be used for unit test to create mock db
 var createDB = loader.CreateDBWithSQLMode
 
-<<<<<<< HEAD
-// NewMysqlSyncer returns a instance of MysqlSyncer
-func NewMysqlSyncer(cfg *DBConfig, tableInfoGetter translator.TableInfoGetter, worker int, batchSize int, queryHistogramVec *prometheus.HistogramVec, sqlMode *string, destDBType string, relayer relay.Relayer, info *loopbacksync.LoopBackSync) (*MysqlSyncer, error) {
-	db, err := createDB(cfg.User, cfg.Password, cfg.Host, cfg.Port, sqlMode)
-	if err != nil {
-		return nil, errors.Trace(err)
-	}
-=======
 // CreateLoader create the Loader instance.
 func CreateLoader(
 	db *sql.DB,
@@ -60,8 +52,6 @@
 	destDBType string,
 	info *loopbacksync.LoopBackSync,
 ) (ld loader.Loader, err error) {
->>>>>>> b485469c
-
 	var opts []loader.Option
 	opts = append(opts, loader.WorkerCount(worker), loader.BatchSize(batchSize), loader.SaveAppliedTS(destDBType == "tidb"), loader.SetloopBackSyncInfo(info))
 	if queryHistogramVec != nil {
