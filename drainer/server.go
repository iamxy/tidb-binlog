--- conflicted
+++ resolved
@@ -39,13 +39,10 @@
 	clusterID         uint64
 	pdReconnTimes     = 30
 	maxMsgSize        = 1024 * 1024 * 1024
-<<<<<<< HEAD
 
 	// latestTS and latestTime is used for get approach ts
 	latestTS   int64
 	latestTime time.Time
-=======
->>>>>>> 6029aad8
 )
 
 // Server implements the gRPC interface,
@@ -67,13 +64,9 @@
 
 	statusMu sync.RWMutex
 	status   *node.Status
-<<<<<<< HEAD
-=======
-
-	// latestTS and latestTime is used for get approach ts
+
 	latestTS   int64
 	latestTime time.Time
->>>>>>> 6029aad8
 }
 
 func init() {
@@ -103,20 +96,11 @@
 
 	clusterID = pdCli.GetClusterID(ctx)
 	// update latestTS and latestTime
-<<<<<<< HEAD
-	ts, err := util.GetTSO(pdCli)
-	if err != nil {
-		return nil, errors.Trace(err)
-	}
-	latestTS = ts
-	latestTime = time.Now()
-=======
 	latestTS, err := util.GetTSO(pdCli)
 	if err != nil {
 		return nil, errors.Trace(err)
 	}
 	latestTime := time.Now()
->>>>>>> 6029aad8
 
 	cfg.SyncerCfg.To.ClusterID = clusterID
 	log.Infof("clusterID of drainer server is %v", clusterID)
@@ -168,12 +152,9 @@
 		cancel:    cancel,
 		syncer:    syncer,
 		status:    status,
-<<<<<<< HEAD
-=======
 
 		latestTS:   latestTS,
 		latestTime: latestTime,
->>>>>>> 6029aad8
 	}, nil
 }
 
@@ -367,10 +348,7 @@
 
 	router := mux.NewRouter()
 	router.HandleFunc("/status", s.collector.Status).Methods("GET")
-<<<<<<< HEAD
 	router.HandleFunc("/committs", s.GetLatestTS).Methods("GET")
-=======
->>>>>>> 6029aad8
 	router.HandleFunc("/state/{nodeID}/{action}", s.ApplyAction).Methods("PUT")
 	http.Handle("/", router)
 	http.Handle("/metrics", prometheus.Handler())
@@ -392,10 +370,7 @@
 
 	nodeID := mux.Vars(r)["nodeID"]
 	action := mux.Vars(r)["action"]
-<<<<<<< HEAD
-=======
 	log.Infof("node %s receive action %s", nodeID, action)
->>>>>>> 6029aad8
 
 	if nodeID != s.ID {
 		rd.JSON(w, http.StatusOK, util.ErrResponsef("invalide nodeID %s, this pump's nodeID is %s", nodeID, s.ID))
@@ -428,7 +403,6 @@
 	return
 }
 
-<<<<<<< HEAD
 // GetLatestTS returns the last binlog's commit ts which synced to downstream.
 func (s *Server) GetLatestTS(w http.ResponseWriter, r *http.Request) {
 	rd := render.New(render.Options{
@@ -439,8 +413,6 @@
 	return
 }
 
-=======
->>>>>>> 6029aad8
 // commitStatus commit the node's last status to pd when close the server.
 func (s *Server) commitStatus() {
 	// update this node
@@ -464,11 +436,7 @@
 
 func (s *Server) updateStatus() error {
 	s.statusMu.Lock()
-<<<<<<< HEAD
-	s.status.UpdateTS = util.GetApproachTS(latestTS, latestTime)
-=======
 	s.status.UpdateTS = util.GetApproachTS(s.latestTS, s.latestTime)
->>>>>>> 6029aad8
 	err := s.collector.reg.UpdateNode(context.Background(), nodePrefix, s.status)
 	s.statusMu.Unlock()
 	if err != nil {
@@ -487,11 +455,6 @@
 		return
 	}
 
-<<<<<<< HEAD
-	s.commitStatus()
-
-=======
->>>>>>> 6029aad8
 	// notify all goroutines to exit
 	s.cancel()
 	// waiting for goroutines exit
