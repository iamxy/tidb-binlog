package main

import (
	"flag"
	"os"
	"time"

	_ "github.com/go-sql-driver/mysql"
	"github.com/juju/errors"
	"github.com/ngaut/log"
	"github.com/pingcap/tidb-binlog/test/dailytest"
	"github.com/pingcap/tidb-binlog/test/util"
)

func main() {
	cfg := util.NewConfig()
	err := cfg.Parse(os.Args[1:])
	switch errors.Cause(err) {
	case nil:
	case flag.ErrHelp:
		os.Exit(0)
	default:
		log.Errorf("parse cmd flags err %s\n", err)
		os.Exit(2)
	}

	TableSQLs := []string{`
create table ptest(
	a int primary key, 
	b double NOT NULL DEFAULT 2.0, 
	c varchar(10) NOT NULL, 
	d time unique
);
`,
		`
create table itest(
	a int, 
	b double NOT NULL DEFAULT 2.0, 
	c varchar(10) NOT NULL, 
	d time unique,
	PRIMARY KEY(a, b)
);
`,
		`
create table ntest(
	a int, 
	b double NOT NULL DEFAULT 2.0, 
	c varchar(10) NOT NULL, 
	d time unique
);
`}

	sourceDB, err := util.CreateDB(cfg.SourceDBCfg)
	if err != nil {
		log.Fatal(err)
	}
	defer util.CloseDB(sourceDB)

	targetDB, err := util.CreateDB(cfg.TargetDBCfg)
	if err != nil {
		log.Fatal(err)
	}
	defer util.CloseDB(targetDB)

<<<<<<< HEAD
=======
	// run the simple test case
	dailytest.RunSimpleCase(sourceDB)

	// wait for sync to downstream sql server
	time.Sleep(15 * time.Second)
	if !util.CheckSyncState(&cfg.DiffConfig, sourceDB, targetDB) {
		log.Fatal("src don't equal dst")
	}

	// clear the simple test case
	dailytest.ClearSimpleCase(sourceDB)

	// wait for sync to downstream sql server
	time.Sleep(15 * time.Second)
	if !util.CheckSyncState(&cfg.DiffConfig, sourceDB, targetDB) {
		log.Fatal("src don't equal dst")
	}

>>>>>>> 344ca6a1
	// generate insert/update/delete sqls and execute
	dailytest.RunDailyTest(cfg.SourceDBCfg, TableSQLs, cfg.WorkerCount, cfg.JobCount, cfg.Batch)

	// wait for sync to downstream sql server
	time.Sleep(90 * time.Second)

	// diff the test schema
	if !util.CheckSyncState(&cfg.DiffConfig, sourceDB, targetDB) {
		log.Fatal("sourceDB don't equal targetDB")
	}

	// run the simple test case
	dailytest.RunCase(sourceDB, targetDB)

	// truncate test data
	dailytest.TruncateTestTable(cfg.SourceDBCfg, TableSQLs)

	// wait for sync to downstream sql server
	time.Sleep(30 * time.Second)

	// diff the test schema
	if !util.CheckSyncState(&cfg.DiffConfig, sourceDB, targetDB) {
		log.Fatal("sourceDB don't equal targetDB")
	}

	// drop test table
	dailytest.DropTestTable(cfg.SourceDBCfg, TableSQLs)

	// wait for sync to downstream sql server
	time.Sleep(30 * time.Second)

	// diff the test schema
	if !util.CheckSyncState(&cfg.DiffConfig, sourceDB, targetDB) {
		log.Fatal("sourceDB don't equal targetDB")
	}

	log.Info("test pass!!!")
}<|MERGE_RESOLUTION|>--- conflicted
+++ resolved
@@ -62,8 +62,7 @@
 	}
 	defer util.CloseDB(targetDB)
 
-<<<<<<< HEAD
-=======
+
 	// run the simple test case
 	dailytest.RunSimpleCase(sourceDB)
 
@@ -72,7 +71,7 @@
 	if !util.CheckSyncState(&cfg.DiffConfig, sourceDB, targetDB) {
 		log.Fatal("src don't equal dst")
 	}
-
+  
 	// clear the simple test case
 	dailytest.ClearSimpleCase(sourceDB)
 
@@ -81,8 +80,7 @@
 	if !util.CheckSyncState(&cfg.DiffConfig, sourceDB, targetDB) {
 		log.Fatal("src don't equal dst")
 	}
-
->>>>>>> 344ca6a1
+  
 	// generate insert/update/delete sqls and execute
 	dailytest.RunDailyTest(cfg.SourceDBCfg, TableSQLs, cfg.WorkerCount, cfg.JobCount, cfg.Batch)
 
