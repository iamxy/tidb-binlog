// Copyright 2019 PingCAP, Inc.
//
// Licensed under the Apache License, Version 2.0 (the "License");
// you may not use this file except in compliance with the License.
// You may obtain a copy of the License at
//
//     http://www.apache.org/licenses/LICENSE-2.0
//
// Unless required by applicable law or agreed to in writing, software
// distributed under the License is distributed on an "AS IS" BASIS,
// See the License for the specific language governing permissions and
// limitations under the License.

package pump

import (
	"encoding/json"
	"fmt"
	"math"
	"net"
	"net/http"
	"net/url"
	"strconv"
	"strings"
	"sync"
	"sync/atomic"
	"time"

	"github.com/gorilla/mux"
	"github.com/pingcap/errors"
	"github.com/pingcap/log"
	pd "github.com/pingcap/pd/client"
	"github.com/pingcap/tidb-binlog/pkg/flags"
	"github.com/pingcap/tidb-binlog/pkg/node"
	"github.com/pingcap/tidb-binlog/pkg/util"
	"github.com/pingcap/tidb-binlog/pump/storage"
	"github.com/pingcap/tidb/kv"
	"github.com/pingcap/tidb/session"
	"github.com/pingcap/tidb/store/tikv"
	"github.com/pingcap/tidb/store/tikv/oracle"
	binlog "github.com/pingcap/tipb/go-binlog"
	pb "github.com/pingcap/tipb/go-binlog"
	"github.com/prometheus/client_golang/prometheus"
	"github.com/prometheus/client_golang/prometheus/promhttp"
	"github.com/soheilhy/cmux"
	"github.com/unrolled/render"
	"go.uber.org/zap"
	"golang.org/x/net/context"
	"google.golang.org/grpc"
	"google.golang.org/grpc/credentials"
)

var (
	notifyDrainerTimeout             = time.Second * 10
	serverInfoOutputInterval         = time.Second * 10
	gcInterval                       = time.Hour
	earlyAlertGC                     = 20 * time.Hour
	detectDrainterCheckpointIntervel = 10 * time.Minute
	// GlobalConfig is global config of pump
	GlobalConfig *globalConfig
)

// Server implements the gRPC interface,
// and maintains pump's status at run time.
type Server struct {
	dataDir string
	storage storage.Storage

	clusterID uint64

	// node maintains the status of this pump and interact with etcd registry
	node node.Node

	tcpAddr    string
	unixAddr   string
	gs         *grpc.Server
	ctx        context.Context
	cancel     context.CancelFunc
	wg         sync.WaitGroup
	gcDuration time.Duration
	triggerGC  chan time.Time
	metrics    *util.MetricClient
	// save the last time we write binlog to Storage
	// if long time not write, we can write a fake binlog
	lastWriteBinlogUnixNano int64
	pdCli                   pd.Client
	cfg                     *Config
	tiStore                 kv.Storage

	writeBinlogCount int64
	alivePullerCount int64

	isClosed int32
}

func init() {
	// tracing has suspicious leak problem, so disable it here.
	// it must be set before any real grpc operation.
	grpc.EnableTracing = false
	GlobalConfig = &globalConfig{
		maxMsgSize: defautMaxKafkaSize,
	}
}

// NewServer returns a instance of pump server
func NewServer(cfg *Config) (*Server, error) {
	var metrics *util.MetricClient
	if cfg.MetricsAddr != "" && cfg.MetricsInterval != 0 {
		metrics = util.NewMetricClient(
			cfg.MetricsAddr,
			time.Duration(cfg.MetricsInterval)*time.Second,
			registry,
		)
	}

	// get pd client and cluster ID
	pdCli, err := util.GetPdClient(cfg.EtcdURLs, cfg.Security)
	if err != nil {
		return nil, errors.Trace(err)
	}
	ctx, cancel := context.WithCancel(context.Background())
	clusterID := pdCli.GetClusterID(ctx)
	log.Info("get clusterID success", zap.Uint64("clusterID", clusterID))

	grpcOpts := []grpc.ServerOption{grpc.MaxRecvMsgSize(GlobalConfig.maxMsgSize)}
	if cfg.tls != nil {
		grpcOpts = append(grpcOpts, grpc.Creds(credentials.NewTLS(cfg.tls)))
	}

	urlv, err := flags.NewURLsValue(cfg.EtcdURLs)
	if err != nil {
		return nil, errors.Trace(err)
	}

	lockResolver, err := tikv.NewLockResolver(urlv.StringSlice(), cfg.Security.ToTiDBSecurityConfig())
	if err != nil {
		return nil, errors.Trace(err)
	}

	session.RegisterStore("tikv", tikv.Driver{})
	tiPath := fmt.Sprintf("tikv://%s?disableGC=true", urlv.HostString())
	tiStore, err := session.NewStore(tiPath)
	if err != nil {
		return nil, errors.Trace(err)
	}

	options := storage.DefaultOptions()
	options = options.WithKVConfig(cfg.Storage.KV)
	options = options.WithSync(cfg.Storage.GetSyncLog())
	options = options.WithKVChanCapacity(cfg.Storage.GetKVChanCapacity())
	options = options.WithSlowWriteThreshold(cfg.Storage.GetSlowWriteThreshold())
	options = options.WithStopWriteAtAvailableSpace(cfg.Storage.GetStopWriteAtAvailableSpace())

	storage, err := storage.NewAppendWithResolver(cfg.DataDir, options, tiStore, lockResolver)
	if err != nil {
		return nil, errors.Trace(err)
	}

	n, err := NewPumpNode(cfg, storage.MaxCommitTS)
	if err != nil {
		return nil, errors.Trace(err)
	}

	return &Server{
		dataDir:    cfg.DataDir,
		storage:    storage,
		clusterID:  clusterID,
		node:       n,
		unixAddr:   cfg.Socket,
		tcpAddr:    cfg.ListenAddr,
		gs:         grpc.NewServer(grpcOpts...),
		ctx:        ctx,
		cancel:     cancel,
		metrics:    metrics,
		tiStore:    tiStore,
		gcDuration: time.Duration(cfg.GC) * 24 * time.Hour,
		pdCli:      pdCli,
		cfg:        cfg,
		triggerGC:  make(chan time.Time),
	}, nil
}

// WriteBinlog implements the gRPC interface of pump server
func (s *Server) WriteBinlog(ctx context.Context, in *binlog.WriteBinlogReq) (*binlog.WriteBinlogResp, error) {
	atomic.AddInt64(&s.writeBinlogCount, 1)
	return s.writeBinlog(ctx, in, false)
}

// WriteBinlog implements the gRPC interface of pump server
func (s *Server) writeBinlog(ctx context.Context, in *binlog.WriteBinlogReq, isFakeBinlog bool) (*binlog.WriteBinlogResp, error) {
	var err error
	beginTime := time.Now()
	atomic.StoreInt64(&s.lastWriteBinlogUnixNano, beginTime.UnixNano())

	defer func() {
		var label string
		if err != nil {
			label = "fail"
		} else {
			label = "succ"
		}

		rpcHistogram.WithLabelValues("WriteBinlog", label).Observe(time.Since(beginTime).Seconds())
	}()

	if in.ClusterID != s.clusterID {
		err = errors.Errorf("cluster ID are mismatch, %v vs %v", in.ClusterID, s.clusterID)
		return nil, err
	}

	ret := new(binlog.WriteBinlogResp)

	blog := new(binlog.Binlog)
	err = blog.Unmarshal(in.Payload)
	if err != nil {
		goto errHandle
	}

	if !isFakeBinlog {
		state := s.node.NodeStatus().State
		if state != node.Online {
			err = errors.Errorf("no online: %v", state)
			goto errHandle
		}
	}

	err = s.storage.WriteBinlog(blog)
	if err != nil {
		goto errHandle
	}

	return ret, nil

errHandle:
	lossBinlogCacheCounter.Add(1)
	log.Error("write binlog failed", zap.Error(err))
	ret.Errmsg = err.Error()
	return ret, err
}

// PullBinlogs sends binlogs in the streaming way
func (s *Server) PullBinlogs(in *binlog.PullBinlogReq, stream binlog.Pump_PullBinlogsServer) error {
	var err error
	beginTime := time.Now()
	atomic.AddInt64(&s.alivePullerCount, 1)

	log.Debug("get PullBinlogs request", zap.Reflect("request", in))
	defer func() {
		log.Debug("PullBinlogs request quit", zap.Reflect("request", in))
		var label string
		if err != nil {
			label = "fail"
		} else {
			label = "succ"
		}

		atomic.AddInt64(&s.alivePullerCount, -1)
		rpcHistogram.WithLabelValues("PullBinlogs", label).Observe(time.Since(beginTime).Seconds())
	}()

	if in.ClusterID != s.clusterID {
		return errors.Errorf("cluster ID are mismatch, %v vs %v", in.ClusterID, s.clusterID)
	}

	// don't use pos.Suffix now, use offset like last commitTS
	last := in.StartFrom.Offset

	gcTS := s.storage.GetGCTS()
	if last <= gcTS {
		log.Error("drainer request a purged binlog TS, some binlog events may be loss", zap.Int64("gc TS", gcTS), zap.Reflect("request", in))
	}

	ctx, cancel := context.WithCancel(s.ctx)
	defer cancel()
	binlogs := s.storage.PullCommitBinlog(ctx, last)

	for {
		select {
		case data, ok := <-binlogs:
			if !ok {
				return nil
			}
			resp := new(binlog.PullBinlogResp)

			resp.Entity.Payload = data
			err = stream.Send(resp)
			if err != nil {
				log.Warn("send failed", zap.Error(err))
				return err
			}
			log.Debug("PullBinlogs send binlog payload success", zap.Int("len", len(data)))
		case <-stream.Context().Done():
			log.Debug("stream done", zap.Error(stream.Context().Err()))
			return nil
		}
	}
}

func (s *Server) registerNode(ctx context.Context, state string, updateTS int64) error {
	n := s.node
	status := node.NewStatus(n.NodeStatus().NodeID, n.NodeStatus().Addr, state, 0, s.storage.MaxCommitTS(), updateTS)
	return n.RefreshStatus(ctx, status)
}

func (s *Server) startHeartbeat() {
	errc := s.node.Heartbeat(s.ctx)
	go func() {
		for err := range errc {
			if err != context.Canceled {
				log.Error("send heartbeat failed", zap.Error(err))
			}
		}
	}()
}

// Start runs Pump Server to serve the listening addr, and maintains heartbeat to Etcd
func (s *Server) Start() error {
	// register this node
	ts, err := s.getTSO()
	if err != nil {
		return errors.Annotate(err, "fail to get tso from pd")
	}
	if err := s.registerNode(context.Background(), node.Online, ts); err != nil {
		return errors.Annotate(err, "fail to register node to etcd")
	}

	log.Info("register success", zap.String("NodeID", s.node.NodeStatus().NodeID))

	// notify all cisterns
	ctx, _ := context.WithTimeout(s.ctx, notifyDrainerTimeout)
	if err := s.node.Notify(ctx); err != nil {
		// if fail, refresh this node's state to paused
		if err := s.registerNode(context.Background(), node.Paused, 0); err != nil {
			log.Error("unregister pump while pump fails to notify drainer", zap.Error(err))
		}
		return errors.Annotate(err, "fail to notify all living drainer")
	}

	log.Debug("notify success")

	s.startHeartbeat()

	// start a UNIX listener
	var unixLis net.Listener
	if s.unixAddr != "" {
		unixLis, err = listen("unix", s.unixAddr)
		if err != nil {
			return errors.Trace(err)
		}
	}

	log.Debug("init success")

	// start a TCP listener
	tcpLis, err := listen("tcp", s.tcpAddr)
	if err != nil {
		return errors.Trace(err)
	}

	// start generate binlog if pump doesn't receive new binlogs
	s.wg.Add(1)
	go s.genForwardBinlog()

	// gc old binlog files
	s.wg.Add(1)
	go s.gcBinlogFile()

	// collect metrics to prometheus
	s.wg.Add(1)
	go s.startMetrics()

	s.wg.Add(1)
	go s.printServerInfo()

	s.wg.Add(1)
	go s.detectDrainerCheckpoint()

	// register pump with gRPC server and start to serve listeners
	binlog.RegisterPumpServer(s.gs, s)

	if s.unixAddr != "" {
		go s.gs.Serve(unixLis)
	}

	// grpc and http will use the same tcp connection
	m := cmux.New(tcpLis)
	// sets a timeout for the read of matchers
	m.SetReadTimeout(time.Second * 10)

	grpcL := m.Match(cmux.HTTP2HeaderField("content-type", "application/grpc"))
	httpL := m.Match(cmux.HTTP1Fast())
	go s.gs.Serve(grpcL)

	router := mux.NewRouter()
	router.HandleFunc("/status", s.Status).Methods("GET")
	router.HandleFunc("/state/{nodeID}/{action}", s.ApplyAction).Methods("PUT")
	router.HandleFunc("/drainers", s.AllDrainers).Methods("GET")
	router.HandleFunc("/debug/binlog/{ts}", s.BinlogByTS).Methods("GET")
	router.HandleFunc("/debug/gc/trigger", s.TriggerGC).Methods("POST")
	http.Handle("/", router)
	prometheus.DefaultGatherer = registry
	http.Handle("/metrics", promhttp.Handler())

	go http.Serve(httpL, nil)

	log.Info("start to server request", zap.String("addr", s.tcpAddr))
	err = m.Serve()
	if strings.Contains(err.Error(), "use of closed network connection") {
		err = nil
	}

	return err
}

// gennerate rollback binlog can forward the drainer's latestCommitTs, and just be discarded without any side effects
func (s *Server) genFakeBinlog() (*pb.Binlog, error) {
	ts, err := s.getTSO()
	if err != nil {
		return nil, errors.Trace(err)
	}

	bl := &binlog.Binlog{
		StartTs:  ts,
		Tp:       binlog.BinlogType_Rollback,
		CommitTs: ts,
	}

	return bl, nil
}

func (s *Server) writeFakeBinlog() (*pb.Binlog, error) {
	binlog, err := s.genFakeBinlog()
	if err != nil {
		return nil, errors.Annotate(err, "gennerate fake binlog err")
	}

	payload, err := binlog.Marshal()
	if err != nil {
		return nil, errors.Annotate(err, "gennerate fake binlog err")
	}

	req := new(pb.WriteBinlogReq)
	req.Payload = payload
	req.ClusterID = s.clusterID

	resp, err := s.writeBinlog(s.ctx, req, true)
	if err != nil {
		return nil, errors.Annotate(err, "write fake binlog err")
	}

	if len(resp.Errmsg) > 0 {
		return nil, errors.Errorf("write fake binlog err: %v", resp.Errmsg)
	}

	log.Debug("write fake binlog successful")
	return binlog, nil
}

// we would generate binlog to forward the pump's latestCommitTs in drainer when there is no binlogs in this pump
func (s *Server) genForwardBinlog() {
	defer s.wg.Done()

	genFakeBinlogInterval := time.Duration(s.cfg.GenFakeBinlogInterval) * time.Second
	lastWriteBinlogUnixNano := atomic.LoadInt64(&s.lastWriteBinlogUnixNano)
	for {
		select {
		case <-s.ctx.Done():
			log.Info("genFakeBinlog exit")
			return
		case <-time.After(genFakeBinlogInterval):
			// if no WriteBinlogReq, we write a fake binlog
			if lastWriteBinlogUnixNano == atomic.LoadInt64(&s.lastWriteBinlogUnixNano) {
				_, err := s.writeFakeBinlog()
				if err != nil {
					log.Error("write fake binlog failed", zap.Error(err))
				}
			}
			lastWriteBinlogUnixNano = atomic.LoadInt64(&s.lastWriteBinlogUnixNano)
		}
	}
}

func (s *Server) detectDrainerCheckpoint() {
	defer s.wg.Done()

	ticker := time.NewTicker(detectDrainterCheckpointIntervel)
	defer ticker.Stop()

	for {
		select {
		case <-s.ctx.Done():
			log.Info("detect drainer checkpoint routine exit")
			return
		case <-ticker.C:
			gcTS := s.storage.GetGCTS()
			alertGCMS := earlyAlertGC.Nanoseconds() / 1000 / 1000
			alertGCTS := gcTS + int64(oracle.EncodeTSO(alertGCMS))

			log.Info("use gc ts to detect drainer checkpoint", zap.Int64("gc ts", gcTS))
			// detect whether the binlog before drainer's checkpoint had been purged
			s.detectDrainerCheckPoints(s.ctx, alertGCTS)
		}
	}
}

func (s *Server) printServerInfo() {
	defer s.wg.Done()

	ticker := time.NewTicker(serverInfoOutputInterval)
	defer ticker.Stop()

	for {
		select {
		case <-s.ctx.Done():
			log.Info("printServerInfo exit")
			return
		case <-ticker.C:
			log.Info("server info tick",
				zap.Int64("writeBinlogCount", atomic.LoadInt64(&s.writeBinlogCount)),
				zap.Int64("alivePullerCount", atomic.LoadInt64(&s.alivePullerCount)),
				zap.Int64("MaxCommitTS", s.storage.MaxCommitTS()))

		}
	}
}

func (s *Server) gcBinlogFile() {
	defer s.wg.Done()

	for {
		select {
		case <-s.ctx.Done():
			log.Info("gcBinlogFile exit")
			return
		case <-s.triggerGC:
			log.Info("trigger gc now")
		case <-time.After(gcInterval):
		}

<<<<<<< HEAD
			millisecond := time.Now().Add(-s.gcDuration).UnixNano() / 1000 / 1000
			gcTS := int64(oracle.EncodeTSO(millisecond))

			log.Info("send gc request to storage", zap.Int64("request gc ts", gcTS))
			s.storage.GC(gcTS)
=======
		if s.gcDuration == 0 {
			continue
		}

		safeTSO, err := s.getSafeGCTSOForDrainers(s.ctx)
		if err != nil {
			log.Warn("get save gc tso for drainers failed", zap.Error(err))
			continue
		}
		log.Info("get safe ts for drainers success", zap.Int64("ts", safeTSO))

		millisecond := time.Now().Add(-s.gcDuration).UnixNano() / 1000 / 1000
		gcTS := int64(oracle.EncodeTSO(millisecond))
		if safeTSO < gcTS {
			gcTS = safeTSO
>>>>>>> 0aec6237
		}
		log.Info("send gc request to storage", zap.Int64("ts", gcTS))
		s.storage.GCTS(gcTS)
	}
}

func (s *Server) getSafeGCTSOForDrainers(ctx context.Context) (int64, error) {
	pumpNode := s.node.(*pumpNode)

	drainers, err := pumpNode.Nodes(ctx, "drainers")
	if err != nil {
		log.Error("fail to query status of drainers", zap.Error(err))
		return 0, errors.Annotatef(err, "fail to query status of drainers")
	}

	var minTSO int64 = math.MaxInt64
	for _, drainer := range drainers {
		if drainer.State == node.Offline {
			continue
		}

		if drainer.MaxCommitTS < minTSO {
			minTSO = drainer.MaxCommitTS
		}
	}

	return minTSO, nil
}

func (s *Server) detectDrainerCheckPoints(ctx context.Context, gcTS int64) {
	pumpNode := s.node.(*pumpNode)

	drainers, err := pumpNode.Nodes(ctx, "drainers")
	if err != nil {
		log.Error("fail to query status of drainers", zap.Error(err))
		return
	}

	for _, drainer := range drainers {
		if drainer.State == node.Offline {
			continue
		}

		if drainer.MaxCommitTS < gcTS {
			log.Error("drainer's checkpoint is older than pump gc ts, some binlogs are purged",
				zap.String("drainer", drainer.NodeID),
				zap.Int64("gc ts", gcTS),
				zap.Int64("drainer checkpoint", drainer.MaxCommitTS),
			)
			// will add test when binlog have failpoint
			detectedDrainerBinlogPurged.WithLabelValues(drainer.NodeID).Inc()
		}
	}
}

func (s *Server) startMetrics() {
	defer s.wg.Done()

	if s.metrics == nil {
		return
	}
	log.Info("start metricClient")
	s.metrics.Start(s.ctx, map[string]string{"instance": s.node.ID()})
	log.Info("startMetrics exit")
}

// AllDrainers exposes drainers' status to HTTP handler.
func (s *Server) AllDrainers(w http.ResponseWriter, r *http.Request) {
	node, ok := s.node.(*pumpNode)
	if !ok {
		json.NewEncoder(w).Encode("can't provide service")
		return
	}

	pumps, err := node.EtcdRegistry.Nodes(s.ctx, "drainers")
	if err != nil {
		log.Error("get pumps failed", zap.Error(err))
	}

	json.NewEncoder(w).Encode(pumps)
}

// Status exposes pumps' status to HTTP handler.
func (s *Server) Status(w http.ResponseWriter, r *http.Request) {
	s.PumpStatus().Status(w, r)
}

// TriggerGC trigger pump to gc now
func (s *Server) TriggerGC(w http.ResponseWriter, r *http.Request) {
	select {
	case s.triggerGC <- time.Now():
		fmt.Fprintln(w, "trigger gc success")
	default:
		fmt.Fprintln(w, "gc is working")
	}
}

// BinlogByTS exposes api get get binlog by ts
func (s *Server) BinlogByTS(w http.ResponseWriter, r *http.Request) {
	tsStr := mux.Vars(r)["ts"]
	ts, err := strconv.ParseInt(tsStr, 10, 64)
	if err != nil {
		fmt.Fprintf(w, "invalid parameter ts: %s", tsStr)
		return
	}

	binlog, err := s.storage.GetBinlog(ts)
	if err != nil {
		fmt.Fprint(w, err.Error())
		return
	}

	fmt.Fprint(w, binlog.String())
	if len(binlog.PrewriteValue) > 0 {
		prewriteValue := new(pb.PrewriteValue)
		prewriteValue.Unmarshal(binlog.PrewriteValue)

		fmt.Fprint(w, "\n\n PrewriteValue: \n")
		fmt.Fprint(w, prewriteValue.String())
	}

	if len(binlog.PrewriteKey) > 0 {
		tikvStorage := s.tiStore.(tikv.Storage)
		helper := storage.Helper{
			Store:       tikvStorage,
			RegionCache: tikvStorage.GetRegionCache(),
		}

		resp, err := helper.GetMvccByEncodedKey(binlog.PrewriteKey)
		if err != nil {
			fmt.Fprintf(w, "GetMvccByEncodedKey failed: %s", err.Error())
			return
		}

		fmt.Fprint(w, "\n\n GetMvccByEncodedKey: \n")
		fmt.Fprint(w, resp.String())
	}
}

// PumpStatus returns all pumps' status.
func (s *Server) PumpStatus() *HTTPStatus {
	status, err := s.node.NodesStatus(s.ctx)
	if err != nil {
		log.Error("get pumps' status failed", zap.Error(err))
		return &HTTPStatus{
			ErrMsg: err.Error(),
		}
	}

	statusMap := make(map[string]*node.Status)
	for _, st := range status {
		statusMap[st.NodeID] = st
	}

	// get ts from pd
	commitTS, err := s.getTSO()
	if err != nil {
		log.Error("get ts from pd failed", zap.Error(err))
		return &HTTPStatus{
			ErrMsg: err.Error(),
		}
	}

	return &HTTPStatus{
		StatusMap: statusMap,
		CommitTS:  commitTS,
	}
}

// ChangeStateReq is the request struct for change state.
type ChangeStateReq struct {
	NodeID string `json:"nodeID"`
	State  string `json:"state"`
}

// ApplyAction change the pump's state, now can be pause or close.
func (s *Server) ApplyAction(w http.ResponseWriter, r *http.Request) {
	rd := render.New(render.Options{
		IndentJSON: true,
	})

	nodeID := mux.Vars(r)["nodeID"]
	action := mux.Vars(r)["action"]
	log.Info("receive action", zap.String("nodeID", nodeID), zap.String("action", action))

	if nodeID != s.node.NodeStatus().NodeID {
		rd.JSON(w, http.StatusOK, util.ErrResponsef("invalide nodeID %s, this pump's nodeID is %s", nodeID, s.node.NodeStatus().NodeID))
		return
	}

	if s.node.NodeStatus().State != node.Online {
		rd.JSON(w, http.StatusOK, util.ErrResponsef("this pump's state is %s, apply %s failed!", s.node.NodeStatus().State, action))
		return
	}

	switch action {
	case "pause":
		log.Info("pump's state change to pausing", zap.String("nodeID", nodeID))
		s.node.NodeStatus().State = node.Pausing
	case "close":
		log.Info("pump's state change to closing", zap.String("nodeID", nodeID))
		s.node.NodeStatus().State = node.Closing
	default:
		rd.JSON(w, http.StatusOK, util.ErrResponsef("invalide action %s", action))
		return
	}

	go s.Close()
	rd.JSON(w, http.StatusOK, util.SuccessResponse(fmt.Sprintf("apply action %s success!", action), nil))
}

var utilGetTSO = util.GetTSO

func (s *Server) getTSO() (int64, error) {
	ts, err := utilGetTSO(s.pdCli)
	if err != nil {
		return 0, errors.Trace(err)
	}

	return ts, nil
}

// return if and only if it's safe to offline or context is canceled
func (s *Server) waitSafeToOffline(ctx context.Context) error {
	var fakeBinlog *pb.Binlog

	err := util.TryUntilSuccess(ctx, time.Second, "Failed to write fake binlog", func() (e error) {
		fakeBinlog, e = s.writeFakeBinlog()
		return
	})
	if err != nil {
		return errors.Trace(err)
	}

	// check storage has handle this fake binlog
	if err := s.waitUntilCommitTSSaved(ctx, fakeBinlog.CommitTs, time.Second); err != nil {
		return errors.Trace(ctx.Err())
	}

	log.Debug("Start waiting until all drainers have consumed the last fake binlog")

	for {
		select {
		case <-time.After(time.Second):
			safeTSO, err := s.getSafeGCTSOForDrainers(ctx)
			if err != nil {
				log.Error("Failed to get safe GCTS", zap.Error(err))
				break
			}
			if safeTSO >= fakeBinlog.CommitTs {
				return nil
			}
			log.Warn("Waiting for drainer to consume binlog",
				zap.Int64("Minimum Drainer MaxCommitTS", safeTSO),
				zap.Int64("FakeBinlog CommiTS", fakeBinlog.CommitTs))
			if _, err = s.writeFakeBinlog(); err != nil {
				log.Error("write fake binlog failed", zap.Error(err))
			}
		case <-ctx.Done():
			return errors.Trace(ctx.Err())
		}
	}
}

// commitStatus commit the node's last status to pd when close the server.
func (s *Server) commitStatus() {
	// update this node
	var state string
	switch s.node.NodeStatus().State {
	case node.Pausing, node.Online:
		state = node.Paused
	case node.Closing:
		s.waitSafeToOffline(context.Background())
		log.Info("safe to offline now")
		state = node.Offline
	default:
		log.Warn("there must be something wrong", zap.Reflect("status", s.node.NodeStatus()))
		state = s.node.NodeStatus().State
	}
	if err := s.registerNode(context.Background(), state, 0); err != nil {
		log.Error("unregister pump failed", zap.Error(err))
	}
	log.Info("update state success",
		zap.String("NodeID", s.node.NodeStatus().NodeID),
		zap.String("state", state))
}

// Close gracefully releases resource of pump server
func (s *Server) Close() {
	log.Info("begin to close pump server")
	if !atomic.CompareAndSwapInt32(&s.isClosed, 0, 1) {
		log.Debug("server had closed")
		return
	}

	// notify other goroutines to exit
	s.cancel()
	s.wg.Wait()
	log.Info("background goroutins are stopped")

	s.commitStatus()
	log.Info("commit status done")

	// stop the gRPC server
	s.gs.GracefulStop()
	log.Info("grpc is stopped")

	if err := s.storage.Close(); err != nil {
		log.Error("close storage failed", zap.Error(err))
	}
	log.Info("storage is closed")

	if err := s.node.Quit(); err != nil {
		log.Error("close pump node failed", zap.Error(err))
	}
	log.Info("pump node is closed")

	// close tiStore
	if s.pdCli != nil {
		s.pdCli.Close()
	}
	log.Info("has closed pdCli")

	if s.tiStore != nil {
		s.tiStore.Close()
	}
	log.Info("has closed tiStore")
}

func (s *Server) waitUntilCommitTSSaved(ctx context.Context, ts int64, checkInterval time.Duration) error {
	for {
		maxCommitTS := s.storage.MaxCommitTS()
		if maxCommitTS < ts {
			log.Info("The max commit ts saved is less than expected commit ts",
				zap.Int64("max commit ts", maxCommitTS),
				zap.Int64("expected commit ts", ts))
			select {
			case <-time.After(checkInterval):
				continue
			case <-ctx.Done():
				return errors.Trace(ctx.Err())
			}
		}
		return nil
	}
}

func listen(network, addr string) (net.Listener, error) {
	URL, err := url.Parse(addr)
	if err != nil {
		return nil, errors.Annotatef(err, "invalid listening socket addr (%s)", addr)
	}
	listener, err := net.Listen(network, URL.Host)
	if err != nil {
		return nil, errors.Annotatef(err, "fail to start %s on %s", network, URL.Host)
	}
	return listener, nil
}<|MERGE_RESOLUTION|>--- conflicted
+++ resolved
@@ -537,32 +537,15 @@
 		case <-time.After(gcInterval):
 		}
 
-<<<<<<< HEAD
-			millisecond := time.Now().Add(-s.gcDuration).UnixNano() / 1000 / 1000
-			gcTS := int64(oracle.EncodeTSO(millisecond))
-
-			log.Info("send gc request to storage", zap.Int64("request gc ts", gcTS))
-			s.storage.GC(gcTS)
-=======
 		if s.gcDuration == 0 {
 			continue
 		}
 
-		safeTSO, err := s.getSafeGCTSOForDrainers(s.ctx)
-		if err != nil {
-			log.Warn("get save gc tso for drainers failed", zap.Error(err))
-			continue
-		}
-		log.Info("get safe ts for drainers success", zap.Int64("ts", safeTSO))
-
 		millisecond := time.Now().Add(-s.gcDuration).UnixNano() / 1000 / 1000
 		gcTS := int64(oracle.EncodeTSO(millisecond))
-		if safeTSO < gcTS {
-			gcTS = safeTSO
->>>>>>> 0aec6237
-		}
-		log.Info("send gc request to storage", zap.Int64("ts", gcTS))
-		s.storage.GCTS(gcTS)
+
+		log.Info("send gc request to storage", zap.Int64("request gc ts", gcTS))
+		s.storage.GC(gcTS)
 	}
 }
 
