--- conflicted
+++ resolved
@@ -20,20 +20,6 @@
 )
 
 const (
-<<<<<<< HEAD
-	defaultEtcdDialTimeout         = 5 * time.Second
-	defaultEtcdURLs                = "http://127.0.0.1:2379"
-	defaultKafkaAddrs              = "127.0.0.1:9092"
-	defaultListenAddr              = "127.0.0.1:8250"
-	defaultSocket                  = "unix:///tmp/pump.sock"
-	defautMaxKafkaSize             = 1024 * 1024 * 1024
-	defaultHeartbeatInterval       = 2
-	defaultGC                      = 7
-	defaultDataDir                 = "data.pump"
-	defaultBinlogSlice             = 10 * 1024 * 1024
-	defaultSegmentSizeBytes  int64 = 512 * 1024 * 1024
-	defaultSendKafKaRetryNum int   = 10
-=======
 	defaultEtcdDialTimeout   = 5 * time.Second
 	defaultEtcdURLs          = "http://127.0.0.1:2379"
 	defaultKafkaAddrs        = "127.0.0.1:9092"
@@ -44,7 +30,9 @@
 	defaultGC                = 7
 	defaultDataDir           = "data.pump"
 	defaultKafkaVersion      = "1.0.0"
->>>>>>> 0748df20
+	defaultBinlogSlice             = 10 * 1024 * 1024
+	defaultSegmentSizeBytes  int64 = 512 * 1024 * 1024
+	defaultSendKafKaRetryNum int   = 10
 
 	// default interval time to generate fake binlog, the unit is second
 	defaultGenFakeBinlogInterval = 3
