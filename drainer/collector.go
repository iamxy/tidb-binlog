package drainer

import (
	"fmt"
	"net/http"
	"sync"
	"time"

	"github.com/juju/errors"
	"github.com/ngaut/log"
	"github.com/pingcap/tidb-binlog/drainer/checkpoint"
	"github.com/pingcap/tidb-binlog/pkg/etcd"
	"github.com/pingcap/tidb-binlog/pkg/flags"
	"github.com/pingcap/tidb-binlog/pkg/node"
	"github.com/pingcap/tidb-binlog/pkg/util"
	"github.com/pingcap/tidb-binlog/pump"
	"github.com/pingcap/tidb/kv"
	"github.com/pingcap/tidb/model"
	"github.com/pingcap/tidb/session"
	"github.com/pingcap/tidb/store/tikv"
	"golang.org/x/net/context"
)

const (
	getDDLJobRetryTime = 10
)

type notifyResult struct {
	err error
	wg  sync.WaitGroup
}

// Collector collects binlog from all pump, and send binlog to syncer.
type Collector struct {
	clusterID uint64
	interval  time.Duration
	reg       *node.EtcdRegistry
	tiStore   kv.Storage
	pumps     map[string]*Pump
	syncer    *Syncer
	latestTS  int64
	cp        checkpoint.CheckPoint

	syncedCheckTime int

	// notifyChan notifies the new pump is comming
	notifyChan chan *notifyResult
	// expose savepoints to HTTP.
	mu struct {
		sync.Mutex
		status *HTTPStatus
	}

	merger *Merger

	errCh chan error
	wg    sync.WaitGroup
}

// NewCollector returns an instance of Collector
func NewCollector(cfg *Config, clusterID uint64, w *DepositWindow, s *Syncer, cpt checkpoint.CheckPoint) (*Collector, error) {
	urlv, err := flags.NewURLsValue(cfg.EtcdURLs)
	if err != nil {
		return nil, errors.Trace(err)
	}

	session.RegisterStore("tikv", tikv.Driver{})
	tiPath := fmt.Sprintf("tikv://%s?disableGC=true", urlv.HostString())
	tiStore, err := session.NewStore(tiPath)
	if err != nil {
		return nil, errors.Trace(err)
	}

	cli, err := etcd.NewClientFromCfg(urlv.StringSlice(), cfg.EtcdTimeout, node.DefaultRootPath, cfg.tls)
	if err != nil {
		return nil, errors.Trace(err)
	}

	c := &Collector{
		clusterID:       clusterID,
		interval:        time.Duration(cfg.DetectInterval) * time.Second,
		reg:             node.NewEtcdRegistry(cli, cfg.EtcdTimeout),
		pumps:           make(map[string]*Pump),
		syncer:          s,
		cp:              cpt,
		tiStore:         tiStore,
		notifyChan:      make(chan *notifyResult),
		syncedCheckTime: cfg.SyncedCheckTime,
		merger:          NewMerger(cpt.TS(), heapStrategy),
		errCh:           make(chan error, 10),
	}

	return c, nil
}

func (c *Collector) publishBinlogs(ctx context.Context) {
	defer func() {
		c.wg.Done()
		log.Info("publishBinlogs quit")
	}()

	for {
		select {
		case <-ctx.Done():
			return
		case mergeItem := <-c.merger.Output():
			item := mergeItem.(*binlogItem)
			binlog := item.binlog

			if binlog.DdlJobId > 0 {
				for {
					var job *model.Job
					err := util.RetryOnError(getDDLJobRetryTime, time.Second, fmt.Sprintf("get ddl job by id %d error", binlog.DdlJobId), func() error {
						var err1 error
						job, err1 = getDDLJob(c.tiStore, binlog.DdlJobId)
						if err1 != nil {
							return err1
						}
						return nil
					})

					if err != nil {
						log.Errorf("get DDL job by id %d error %v", binlog.DdlJobId, errors.Trace(err))
						c.reportErr(ctx, err)
						return
					}

					if job == nil {
						time.Sleep(time.Second)
						continue
					}

					if job.State == model.JobStateCancelled {
						break
					} else {
						item.SetJob(job)
						c.syncer.Add(item)
						ddlJobsCounter.Add(float64(1))
						break
					}
				}
			} else {
				c.syncer.Add(item)
			}
		}
	}
}

// Start run a loop of collecting binlog from pumps online
func (c *Collector) Start(ctx context.Context) {
	defer func() {
		for _, p := range c.pumps {
			p.Close()
		}
		if err := c.reg.Close(); err != nil {
			log.Error(err.Error())
		}

		c.wg.Wait()
	}()

	c.wg.Add(1)
	go c.publishBinlogs(ctx)

	// add all the pump to merger
	c.merger.Stop()
	c.updateStatus(ctx)
	c.merger.Continue()

	// update status when had pump notify or reach wait time
	for {
		select {
		case <-ctx.Done():
			return
		case nr := <-c.notifyChan:
			nr.err = c.updateStatus(ctx)
			nr.wg.Done()
		case <-time.After(c.interval):
			c.updateStatus(ctx)
		case err := <-c.errCh:
			log.Errorf("collector meets error %v", err)
			return
		}
	}
}

// updateCollectStatus updates the http status of the Collector.
func (c *Collector) updateCollectStatus(synced bool) {
	status := HTTPStatus{
		Synced:  synced,
		PumpPos: make(map[string]int64),
		LastTS:  c.merger.GetLatestTS(),
	}

	for nodeID, pump := range c.pumps {
		status.PumpPos[nodeID] = pump.latestTS
		pumpPositionGauge.WithLabelValues(nodeID).Set(float64(pump.latestTS))
	}

	c.mu.Lock()
	c.mu.status = &status
	c.mu.Unlock()
}

// updateStatus queries pumps' status, pause pull binlog for paused pump,
// continue pull binlog for online pump, and deletes offline pump.
func (c *Collector) updateStatus(ctx context.Context) error {
	begin := time.Now()
	defer func() {
		publishBinlogHistogram.WithLabelValues("drainer").Observe(time.Since(begin).Seconds())
	}()

	if err := c.updatePumpStatus(ctx); err != nil {
		log.Errorf("DetectPumps error: %v", errors.ErrorStack(err))
		return errors.Trace(err)
	}

	return nil
}

func (c *Collector) updatePumpStatus(ctx context.Context) error {
	nodes, err := c.reg.Nodes(ctx, "pumps")
	if err != nil {
		return errors.Trace(err)
	}

	// query lastest ts from pd
	c.latestTS, err = util.QueryLatestTsFromPD(c.tiStore)
	if err != nil {
		return errors.Trace(err)
	}

	for _, n := range nodes {
		// format and check the nodeID
<<<<<<< HEAD
		n.NodeID, err = pump.FormatNodeID(n.NodeID)
		if err != nil {
			log.Warnf("node id %s maybe illegal", n.NodeID)
		}
=======
		n.NodeID = pump.FormatNodeID(n.NodeID)
>>>>>>> c9f9743c

		p, ok := c.pumps[n.NodeID]
		if !ok {
			// if pump is offline, ignore it
			if n.State == node.Offline {
				continue
			}

			commitTS := c.merger.GetLatestTS()
			p := NewPump(n.NodeID, n.Addr, c.clusterID, commitTS, c.errCh)
			c.pumps[n.NodeID] = p
			c.merger.AddSource(MergeSource{
				ID:     n.NodeID,
				Source: p.PullBinlog(ctx, commitTS),
			})

		} else {
			switch n.State {
			case node.Pausing:
				// do nothing
			case node.Paused:
				p.Pause()
			case node.Online:
<<<<<<< HEAD
				p.Continue()
=======
				p.Continue(ctx)
>>>>>>> c9f9743c
			case node.Closing:
				// pump is closing, and need wait all the binlog is send to drainer, so do nothing here.
			case node.Offline:
				// before pump change status to offline, it needs to check all the binlog save in this pump had already been consumed in drainer.
				// so when the pump is offline, we can remove this pump directly.
				c.merger.RemoveSource(n.NodeID)
				c.pumps[n.NodeID].Close()
				delete(c.pumps, n.NodeID)
				log.Infof("node(%s) of cluster(%d) has been removed and release the connection to it",
					p.nodeID, p.clusterID)
			}
		}
	}
	return nil
}

// Notify notifies to detcet pumps
func (c *Collector) Notify() error {
	nr := &notifyResult{}
	nr.wg.Add(1)
	c.notifyChan <- nr
	nr.wg.Wait()
	return nr.err
}

// Status exposes collector's status to HTTP handler.
func (c *Collector) Status(w http.ResponseWriter, r *http.Request) {
	c.HTTPStatus().Status(w, r)
}

// HTTPStatus returns a snapshot of current http status.
func (c *Collector) HTTPStatus() *HTTPStatus {
	var status *HTTPStatus
	c.mu.Lock()
	status = c.mu.status

	// if syncer don't have binlog input in a minitue,
	// we can think all the binlog is synced
	if time.Since(c.syncer.GetLastSyncTime()) > time.Duration(c.syncedCheckTime)*time.Minute {
		status.Synced = true
	}
	status.LastTS = c.syncer.GetLatestCommitTS()

	c.mu.Unlock()
	return status
}

func (c *Collector) reportErr(ctx context.Context, err error) {
	log.Errorf("reportErr receive error %s", err)
	select {
	case <-ctx.Done():
		return
	case c.errCh <- err:
		return
	}
}<|MERGE_RESOLUTION|>--- conflicted
+++ resolved
@@ -205,11 +205,6 @@
 // updateStatus queries pumps' status, pause pull binlog for paused pump,
 // continue pull binlog for online pump, and deletes offline pump.
 func (c *Collector) updateStatus(ctx context.Context) error {
-	begin := time.Now()
-	defer func() {
-		publishBinlogHistogram.WithLabelValues("drainer").Observe(time.Since(begin).Seconds())
-	}()
-
 	if err := c.updatePumpStatus(ctx); err != nil {
 		log.Errorf("DetectPumps error: %v", errors.ErrorStack(err))
 		return errors.Trace(err)
@@ -232,14 +227,7 @@
 
 	for _, n := range nodes {
 		// format and check the nodeID
-<<<<<<< HEAD
-		n.NodeID, err = pump.FormatNodeID(n.NodeID)
-		if err != nil {
-			log.Warnf("node id %s maybe illegal", n.NodeID)
-		}
-=======
 		n.NodeID = pump.FormatNodeID(n.NodeID)
->>>>>>> c9f9743c
 
 		p, ok := c.pumps[n.NodeID]
 		if !ok {
@@ -263,11 +251,7 @@
 			case node.Paused:
 				p.Pause()
 			case node.Online:
-<<<<<<< HEAD
-				p.Continue()
-=======
 				p.Continue(ctx)
->>>>>>> c9f9743c
 			case node.Closing:
 				// pump is closing, and need wait all the binlog is send to drainer, so do nothing here.
 			case node.Offline:
