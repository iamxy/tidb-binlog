package drainer

import (
	"crypto/tls"
	"flag"
	"fmt"
	"net"
	"net/url"
	"os"
	"strings"
	"time"

	"github.com/BurntSushi/toml"
	"github.com/juju/errors"
	"github.com/ngaut/log"
	"github.com/pingcap/tidb-binlog/drainer/executor"
	"github.com/pingcap/tidb-binlog/pkg/flags"
	"github.com/pingcap/tidb-binlog/pkg/security"
	"github.com/pingcap/tidb-binlog/pkg/version"
	"github.com/pingcap/tidb-binlog/pkg/zk"
)

const (
	defaultListenAddr     = "127.0.0.1:8249"
	defaultDataDir        = "data.drainer"
	defaultDetectInterval = 10
	defaultEtcdURLs       = "http://127.0.0.1:2379"
	defaultKafkaAddrs     = "127.0.0.1:9092"
	// defaultEtcdTimeout defines the timeout of dialing or sending request to etcd.
	defaultEtcdTimeout     = 5 * time.Second
	defaultPumpTimeout     = 5 * time.Second
	defaultSyncedCheckTime = 5 // 5 minute
)

var (
	maxBinlogItemCount     int
	defaultBinlogItemCount = 16 << 12
	defaultMaxMemory       = int64(5 * 1024 * 1024 * 1024) // 5G
)

// SyncerConfig is the Syncer's configuration.
type SyncerConfig struct {
	IgnoreSchemas    string             `toml:"ignore-schemas" json:"ignore-schemas"`
	TxnBatch         int                `toml:"txn-batch" json:"txn-batch"`
	WorkerCount      int                `toml:"worker-count" json:"worker-count"`
	To               *executor.DBConfig `toml:"to" json:"to"`
	DoTables         []TableName        `toml:"replicate-do-table" json:"replicate-do-table"`
	DoDBs            []string           `toml:"replicate-do-db" json:"replicate-do-db"`
	DestDBType       string             `toml:"db-type" json:"db-type"`
	DisableDispatch  bool               `toml:"disable-dispatch" json:"disable-dispatch"`
	SafeMode         bool               `toml:"safe-mode" json:"safe-mode"`
	DisableCausality bool               `toml:"disable-detect" json:"disable-detect"`
}

// Config holds the configuration of drainer
type Config struct {
	*flag.FlagSet
	LogLevel        string          `toml:"log-level" json:"log-level"`
	ListenAddr      string          `toml:"addr" json:"addr"`
	DataDir         string          `toml:"data-dir" json:"data-dir"`
	DetectInterval  int             `toml:"detect-interval" json:"detect-interval"`
	EtcdURLs        string          `toml:"pd-urls" json:"pd-urls"`
	KafkaAddrs      string          `toml:"kafka-addrs" json:"kafka-addrs"`
	ZkAddrs         string          `toml:"zookeeper-addrs" json:"zookeeper-addrs"`
	LogFile         string          `toml:"log-file" json:"log-file"`
	LogRotate       string          `toml:"log-rotate" json:"log-rotate"`
	InitialCommitTS int64           `toml:"initial-commit-ts" json:"initial-commit-ts"`
	SyncerCfg       *SyncerConfig   `toml:"syncer" json:"sycner"`
	Security        security.Config `toml:"security" json:"security"`
<<<<<<< HEAD
	MaxMemory       int64           `toml:"max-memory" json:"max-memory"`
=======
	SyncedCheckTime int             `toml:"synced-check-time" json:"synced-check-time"`
>>>>>>> a5f22b63
	EtcdTimeout     time.Duration
	PumpTimeout     time.Duration
	MetricsAddr     string
	MetricsInterval int
	configFile      string
	printVersion    bool
	tls             *tls.Config
}

// NewConfig return an instance of configuration
func NewConfig() *Config {
	cfg := &Config{
		EtcdTimeout: defaultEtcdTimeout,
		PumpTimeout: defaultPumpTimeout,
		SyncerCfg:   new(SyncerConfig),
	}
	cfg.FlagSet = flag.NewFlagSet("drainer", flag.ContinueOnError)
	fs := cfg.FlagSet
	fs.Usage = func() {
		fmt.Fprintln(os.Stderr, "Usage of drainer:")
		fs.PrintDefaults()
	}
	fs.StringVar(&cfg.ListenAddr, "addr", defaultListenAddr, "addr (i.e. 'host:port') to listen on for drainer connections")
	fs.StringVar(&cfg.DataDir, "data-dir", defaultDataDir, "drainer data directory path (default data.drainer)")
	fs.IntVar(&cfg.DetectInterval, "detect-interval", defaultDetectInterval, "the interval time (in seconds) of detect pumps' status")
	fs.StringVar(&cfg.EtcdURLs, "pd-urls", defaultEtcdURLs, "a comma separated list of PD endpoints")
	fs.StringVar(&cfg.KafkaAddrs, "kafka-addrs", defaultKafkaAddrs, "a comma separated list of the kafka broker endpoints")
	fs.StringVar(&cfg.ZkAddrs, "zookeeper-addrs", "", "a comma separated list of the zookeeper endpoints")
	fs.StringVar(&cfg.LogLevel, "L", "info", "log level: debug, info, warn, error, fatal")
	fs.StringVar(&cfg.configFile, "config", "", "path to the configuration file")
	fs.BoolVar(&cfg.printVersion, "V", false, "print version info")
	fs.StringVar(&cfg.MetricsAddr, "metrics-addr", "", "prometheus pushgateway address, leaves it empty will disable prometheus push")
	fs.IntVar(&cfg.MetricsInterval, "metrics-interval", 15, "prometheus client push interval in second, set \"0\" to disable prometheus push")
	fs.StringVar(&cfg.LogFile, "log-file", "", "log file path")
	fs.StringVar(&cfg.LogRotate, "log-rotate", "", "log file rotate type, hour/day")
	fs.Int64Var(&cfg.InitialCommitTS, "initial-commit-ts", 0, "if drainer donesn't have checkpoint, use initial commitTS to initial checkpoint")
	fs.IntVar(&cfg.SyncerCfg.TxnBatch, "txn-batch", 1, "number of binlog events in a transaction batch")
	fs.StringVar(&cfg.SyncerCfg.IgnoreSchemas, "ignore-schemas", "INFORMATION_SCHEMA,PERFORMANCE_SCHEMA,mysql", "disable sync those schemas")
	fs.IntVar(&cfg.SyncerCfg.WorkerCount, "c", 1, "parallel worker count")
	fs.StringVar(&cfg.SyncerCfg.DestDBType, "dest-db-type", "mysql", "target db type: mysql or pb; see syncer section in conf/drainer.toml")
	fs.BoolVar(&cfg.SyncerCfg.DisableDispatch, "disable-dispatch", false, "disable dispatching sqls that in one same binlog; if set true, work-count and txn-batch would be useless")
	fs.BoolVar(&cfg.SyncerCfg.SafeMode, "safe-mode", false, "enable safe mode to make syncer reentrant")
	fs.BoolVar(&cfg.SyncerCfg.DisableCausality, "disable-detect", false, "disbale detect causality")
	fs.IntVar(&maxBinlogItemCount, "cache-binlog-count", defaultBinlogItemCount, "blurry count of binlogs in cache, limit cache size")
<<<<<<< HEAD
	fs.Int64Var(&cfg.MaxMemory, "max-memory", defaultMaxMemory, "max memory drainer can use")
=======
	fs.IntVar(&cfg.SyncedCheckTime, "synced-check-time", defaultSyncedCheckTime, "if we can't dectect new binlog after many minute, we think the all binlog is all synced")

>>>>>>> a5f22b63
	return cfg
}

// Parse parses all config from command-line flags, environment vars or the configuration file
func (cfg *Config) Parse(args []string) error {
	// parse first to get config file
	perr := cfg.FlagSet.Parse(args)
	switch perr {
	case nil:
	case flag.ErrHelp:
		os.Exit(0)
	default:
		os.Exit(2)
	}
	if cfg.printVersion {
		version.PrintVersionInfo()
		os.Exit(0)
	}

	// load config file if specified
	if cfg.configFile != "" {
		if err := cfg.configFromFile(cfg.configFile); err != nil {
			return errors.Trace(err)
		}
	}
	// parse again to replace with command line options
	cfg.FlagSet.Parse(args)
	if len(cfg.FlagSet.Args()) > 0 {
		return errors.Errorf("'%s' is not a valid flag", cfg.FlagSet.Arg(0))
	}
	// replace with environment vars
	err := flags.SetFlagsFromEnv("BINLOG_SERVER", cfg.FlagSet)
	if err != nil {
		return errors.Trace(err)
	}

	cfg.tls, err = cfg.Security.ToTLSConfig()
	if err != nil {
		return errors.Errorf("tls config %+v error %v", cfg.Security, err)
	}

	// adjust configuration
	adjustString(&cfg.ListenAddr, defaultListenAddr)
	cfg.ListenAddr = "http://" + cfg.ListenAddr // add 'http:' scheme to facilitate parsing
	adjustString(&cfg.DataDir, defaultDataDir)
	adjustInt(&cfg.DetectInterval, defaultDetectInterval)
	cfg.SyncerCfg.adjustWorkCount()
	cfg.SyncerCfg.adjustDoDBAndTable()

	// add default syncer.to configuration if need
	if cfg.SyncerCfg.To == nil {
		cfg.SyncerCfg.To = new(executor.DBConfig)
		if cfg.SyncerCfg.DestDBType == "mysql" || cfg.SyncerCfg.DestDBType == "tidb" {
			cfg.SyncerCfg.To.Host = "localhost"
			cfg.SyncerCfg.To.Port = 3306
			cfg.SyncerCfg.To.User = "root"
			cfg.SyncerCfg.To.Password = ""
			log.Infof("use default downstream mysql config: %s@%s:%d", "root", "localhost", 3306)
		} else {
			cfg.SyncerCfg.To.BinlogFileDir = cfg.DataDir
			log.Infof("use default downstream pb directory: %s", cfg.DataDir)
		}
	}

	return cfg.validate()
}

func (c *SyncerConfig) adjustWorkCount() {
	if c.DisableDispatch {
		c.WorkerCount = 1
	}
}

func (c *SyncerConfig) adjustDoDBAndTable() {
	for i := 0; i < len(c.DoTables); i++ {
		c.DoTables[i].Table = strings.ToLower(c.DoTables[i].Table)
		c.DoTables[i].Schema = strings.ToLower(c.DoTables[i].Schema)
	}
	for i := 0; i < len(c.DoDBs); i++ {
		c.DoDBs[i] = strings.ToLower(c.DoDBs[i])
	}
}

func (cfg *Config) configFromFile(path string) error {
	_, err := toml.DecodeFile(path, cfg)
	return errors.Trace(err)
}

func adjustString(v *string, defValue string) {
	if len(*v) == 0 {
		*v = defValue
	}
}

func adjustInt(v *int, defValue int) {
	if *v == 0 {
		*v = defValue
	}
}

// validate checks whether the configuration is valid
func (cfg *Config) validate() error {
	// check ListenAddr
	urllis, err := url.Parse(cfg.ListenAddr)
	if err != nil {
		return errors.Errorf("parse ListenAddr error: %s, %v", cfg.ListenAddr, err)
	}
	if _, _, err = net.SplitHostPort(urllis.Host); err != nil {
		return errors.Errorf("bad ListenAddr host format: %s, %v", urllis.Host, err)
	}
	// check EtcdEndpoints
	urlv, err := flags.NewURLsValue(cfg.EtcdURLs)
	if err != nil {
		return errors.Errorf("parse EtcdURLs error: %s, %v", cfg.EtcdURLs, err)
	}
	for _, u := range urlv.URLSlice() {
		if _, _, err := net.SplitHostPort(u.Host); err != nil {
			return errors.Errorf("bad EtcdURL host format: %s, %v", u.Host, err)
		}
	}

	// check zookeeper
	if cfg.ZkAddrs != "" {
		zkClient, err := zk.NewFromConnectionString(cfg.ZkAddrs, time.Second*5, time.Second*60)
		defer zkClient.Close()
		if err != nil {
			return errors.Trace(err)
		}

		kafkaUrls, err := zkClient.KafkaUrls()
		if err != nil {
			return errors.Trace(err)
		}

		// use kafka address get from zookeeper to reset the config
		log.Infof("get kafka addrs from zookeeper: %v", kafkaUrls)
		cfg.KafkaAddrs = kafkaUrls
	}

	return nil
}<|MERGE_RESOLUTION|>--- conflicted
+++ resolved
@@ -67,11 +67,8 @@
 	InitialCommitTS int64           `toml:"initial-commit-ts" json:"initial-commit-ts"`
 	SyncerCfg       *SyncerConfig   `toml:"syncer" json:"sycner"`
 	Security        security.Config `toml:"security" json:"security"`
-<<<<<<< HEAD
 	MaxMemory       int64           `toml:"max-memory" json:"max-memory"`
-=======
 	SyncedCheckTime int             `toml:"synced-check-time" json:"synced-check-time"`
->>>>>>> a5f22b63
 	EtcdTimeout     time.Duration
 	PumpTimeout     time.Duration
 	MetricsAddr     string
@@ -116,12 +113,9 @@
 	fs.BoolVar(&cfg.SyncerCfg.SafeMode, "safe-mode", false, "enable safe mode to make syncer reentrant")
 	fs.BoolVar(&cfg.SyncerCfg.DisableCausality, "disable-detect", false, "disbale detect causality")
 	fs.IntVar(&maxBinlogItemCount, "cache-binlog-count", defaultBinlogItemCount, "blurry count of binlogs in cache, limit cache size")
-<<<<<<< HEAD
 	fs.Int64Var(&cfg.MaxMemory, "max-memory", defaultMaxMemory, "max memory drainer can use")
-=======
 	fs.IntVar(&cfg.SyncedCheckTime, "synced-check-time", defaultSyncedCheckTime, "if we can't dectect new binlog after many minute, we think the all binlog is all synced")
 
->>>>>>> a5f22b63
 	return cfg
 }
 
