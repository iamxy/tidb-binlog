package translator

import (
	"bytes"
	"fmt"
	"time"

	"github.com/juju/errors"
	"github.com/ngaut/log"
	"github.com/pingcap/tidb-binlog/pkg/dml"
	"github.com/pingcap/tidb/ast"
	"github.com/pingcap/tidb/model"
	"github.com/pingcap/tidb/mysql"
	"github.com/pingcap/tidb/parser"
	"github.com/pingcap/tidb/tablecodec"
	"github.com/pingcap/tidb/types"
	"github.com/pingcap/tidb/util/codec"
)

const implicitColID = -1

// mysqlTranslator translates TiDB binlog to mysql sqls
type mysqlTranslator struct {
	// safeMode is a mode for translate sql, will translate update to delete and replace
	safeMode bool

	// hasImplicitCol is used for tidb implicit column
	hasImplicitCol bool
}

func init() {
	Register("mysql", &mysqlTranslator{})
	Register("tidb", &mysqlTranslator{})
}

func (m *mysqlTranslator) SetConfig(safeMode, hasImplicitCol bool) {
	m.safeMode = safeMode
	m.hasImplicitCol = hasImplicitCol
}

func (m *mysqlTranslator) GenInsertSQLs(schema string, table *model.TableInfo, rows [][]byte) ([]string, [][]string, [][]interface{}, error) {
	columns := table.Columns
	sqls := make([]string, 0, len(rows))
	keys := make([][]string, 0, len(rows))
	values := make([][]interface{}, 0, len(rows))

	colsTypeMap := toColumnTypeMap(columns)
	columnList := m.genColumnList(columns)
	columnPlaceholders := dml.GenColumnPlaceholders((len(columns)))
	sql := fmt.Sprintf("replace into `%s`.`%s` (%s) values (%s);", schema, table.Name, columnList, columnPlaceholders)

	for _, row := range rows {
		//decode the pk value
		remain, pk, err := codec.DecodeOne(row)
		if err != nil {
			return nil, nil, nil, errors.Trace(err)
		}

		columnValues, err := tablecodec.DecodeRow(remain, colsTypeMap, time.Local)
		if err != nil {
			return nil, nil, nil, errors.Trace(err)
		}

		if columnValues == nil {
			columnValues = make(map[int64]types.Datum)
		}

		var vals []interface{}
		for _, col := range columns {
			if isPKHandleColumn(table, col) {
				columnValues[col.ID] = pk
				vals = append(vals, pk.GetValue())
				continue
			}

			val, ok := columnValues[col.ID]
			if !ok {
				vals = append(vals, col.DefaultValue)
			} else {
				value, err := formatData(val, col.FieldType)
				if err != nil {
					return nil, nil, nil, errors.Trace(err)
				}

				vals = append(vals, value.GetValue())
			}
		}

		if columnValues == nil {
			log.Warn("columnValues is nil")
			continue
		}

		sqls = append(sqls, sql)
		values = append(values, vals)
		// generate dispatching key
		// find primary keys
		key, err := m.generateDispatchKey(table, columnValues)
		if err != nil {
			return nil, nil, nil, errors.Trace(err)
		}
		keys = append(keys, key)
	}

	return sqls, keys, values, nil
}

func (m *mysqlTranslator) GenUpdateSQLs(schema string, table *model.TableInfo, rows [][]byte) ([]string, [][]string, [][]interface{}, error) {
	if m.safeMode {
		return m.genUpdateSQLsSafeMode(schema, table, rows)
	}

	columns := table.Columns
	sqls := make([]string, 0, len(rows))
	keys := make([][]string, 0, len(rows))
	values := make([][]interface{}, 0, len(rows))
	colsTypeMap := toColumnTypeMap(columns)

	for _, row := range rows {
		var updateColumns []*model.ColumnInfo
		var oldValues []interface{}
		var newValues []interface{}

		oldColumnValues, newColumnValues, err := decodeOldAndNewRow(row, colsTypeMap, time.Local)
		if err != nil {
			return nil, nil, nil, errors.Annotatef(err, "table `%s`.`%s`", schema, table.Name)
		}

		if len(newColumnValues) == 0 {
			continue
		}

		updateColumns, oldValues, err = m.generateColumnAndValue(columns, oldColumnValues)
		if err != nil {
			return nil, nil, nil, errors.Trace(err)
		}
		whereColumns := updateColumns

		updateColumns, newValues, err = m.generateColumnAndValue(columns, newColumnValues)
		if err != nil {
			return nil, nil, nil, errors.Trace(err)
		}

		var value []interface{}
		kvs := m.genKVs(updateColumns)
		value = append(value, newValues...)

		var where string
		where, oldValues, err = m.genWhere(table, whereColumns, oldValues)
		if err != nil {
			return nil, nil, nil, errors.Trace(err)
		}
		value = append(value, oldValues...)
		sql := fmt.Sprintf("update `%s`.`%s` set %s where %s limit 1;", schema, table.Name, kvs, where)
		sqls = append(sqls, sql)
		values = append(values, value)

		// generate dispatching key
		// find primary keys
		oldKey, err := m.generateDispatchKey(table, oldColumnValues)
		if err != nil {
			return nil, nil, nil, errors.Trace(err)
		}
		newKey, err := m.generateDispatchKey(table, newColumnValues)
		if err != nil {
			return nil, nil, nil, errors.Trace(err)
		}

		key := append(newKey, oldKey...)
		keys = append(keys, key)
	}

	return sqls, keys, values, nil
}

func (m *mysqlTranslator) genUpdateSQLsSafeMode(schema string, table *model.TableInfo, rows [][]byte) ([]string, [][]string, [][]interface{}, error) {
	columns := table.Columns
	sqls := make([]string, 0, len(rows))
	keys := make([][]string, 0, len(rows))
	values := make([][]interface{}, 0, len(rows))
	colsTypeMap := toColumnTypeMap(columns)
	columnList := m.genColumnList(columns)
	columnPlaceholders := dml.GenColumnPlaceholders(len(columns))

	for _, row := range rows {
		oldColumnValues, newColumnValues, err := decodeOldAndNewRow(row, colsTypeMap, time.Local)
		if err != nil {
			return nil, nil, nil, errors.Annotatef(err, "table `%s`.`%s`", schema, table.Name)
		}

		if len(newColumnValues) == 0 {
			continue
		}

		var newValues []interface{}
		_, newValues, err = m.generateColumnAndValue(columns, newColumnValues)
		if err != nil {
			return nil, nil, nil, errors.Trace(err)
		}

		// generate delete sql
		deleteSQL, deleteValue, deleteKey, err := m.genDeleteSQL(schema, table, oldColumnValues)
		if err != nil {
			return nil, nil, nil, errors.Trace(err)
		}

		sqls = append(sqls, deleteSQL)
		values = append(values, deleteValue)
		keys = append(keys, deleteKey)

		// generate replace sql
		sql := fmt.Sprintf("replace into `%s`.`%s` (%s) values (%s);", schema, table.Name, columnList, columnPlaceholders)
		sqls = append(sqls, sql)
		values = append(values, newValues)

		// generate dispatching key
		// find primary keys
		key, err := m.generateDispatchKey(table, newColumnValues)
		if err != nil {
			return nil, nil, nil, errors.Trace(err)
		}

		keys = append(keys, key)
	}

	return sqls, keys, values, nil
}

func (m *mysqlTranslator) GenDeleteSQLs(schema string, table *model.TableInfo, rows [][]byte) ([]string, [][]string, [][]interface{}, error) {
	columns := table.Columns
	sqls := make([]string, 0, len(rows))
	keys := make([][]string, 0, len(rows))
	values := make([][]interface{}, 0, len(rows))
	colsTypeMap := toColumnTypeMap(columns)

	for _, row := range rows {
		columnValues, err := tablecodec.DecodeRow(row, colsTypeMap, time.Local)
		if err != nil {
			return nil, nil, nil, errors.Trace(err)
		}
		if columnValues == nil {
			continue
		}

		sql, value, key, err := m.genDeleteSQL(schema, table, columnValues)
		if err != nil {
			return nil, nil, nil, errors.Trace(err)
		}

		values = append(values, value)
		sqls = append(sqls, sql)
		keys = append(keys, key)
	}

	return sqls, keys, values, nil
}

func (m *mysqlTranslator) genDeleteSQL(schema string, table *model.TableInfo, columnValues map[int64]types.Datum) (string, []interface{}, []string, error) {
	columns := table.Columns

	whereColumns, value, err := m.generateColumnAndValue(columns, columnValues)
	if err != nil {
		return "", nil, nil, errors.Trace(err)
	}

	where, value, err := m.genWhere(table, whereColumns, value)
	if err != nil {
		return "", nil, nil, errors.Trace(err)
	}

	// generate dispatching key
	// find primary keys
	key, err := m.generateDispatchKey(table, columnValues)
	if err != nil {
		return "", nil, nil, errors.Trace(err)
	}

	sql := fmt.Sprintf("delete from `%s`.`%s` where %s limit 1;", schema, table.Name, where)

	return sql, value, key, nil
}

func (m *mysqlTranslator) GenDDLSQL(sql string, schema string) (string, error) {
	stmts, err := parser.New().Parse(sql, "", "")
	if err != nil {
		return "", errors.Trace(err)
	}

	stmt := stmts[0]
	_, isCreateDatabase := stmt.(*ast.CreateDatabaseStmt)
	if isCreateDatabase {
		return fmt.Sprintf("%s;", sql), nil
	}

	return fmt.Sprintf("use `%s`; %s;", schema, sql), nil
}

func (m *mysqlTranslator) genWhere(table *model.TableInfo, columns []*model.ColumnInfo, data []interface{}) (string, []interface{}, error) {
	var kvs bytes.Buffer
	// if has primary key, use it to construct where condition
	pcs, err := m.pkIndexColumns(table)
	if err != nil {
		return "", nil, errors.Trace(err)
	}

	hasPK := (len(pcs) != 0)
	pcsMap := make(map[int64]*model.ColumnInfo)
	for _, col := range pcs {
		pcsMap[col.ID] = col
	}

	var conditionValues []interface{}
	first := true
	for i, col := range columns {
		_, ok := pcsMap[col.ID]
		if !ok && hasPK {
			// if table has primary key, just ignore the non primary key column
			continue
		}

		valueClause := "= ?"
		if data[i] == nil {
			valueClause = "is NULL"
		} else {
			conditionValues = append(conditionValues, data[i])
		}

		if first {
			first = false
			fmt.Fprintf(&kvs, "`%s` %s", columns[i].Name, valueClause)
		} else {
			fmt.Fprintf(&kvs, " and `%s` %s", columns[i].Name, valueClause)
		}
	}

	return kvs.String(), conditionValues, nil
}

func (m *mysqlTranslator) genColumnList(columns []*model.ColumnInfo) string {
	var columnList []byte
	for i, column := range columns {
		name := fmt.Sprintf("`%s`", column.Name)
		columnList = append(columnList, []byte(name)...)

		if i != len(columns)-1 {
			columnList = append(columnList, ',')
		}
	}

	return string(columnList)
}

func (m *mysqlTranslator) genKVs(columns []*model.ColumnInfo) string {
	var kvs bytes.Buffer
	for i := range columns {
		if i == len(columns)-1 {
			fmt.Fprintf(&kvs, "`%s` = ?", columns[i].Name)
		} else {
			fmt.Fprintf(&kvs, "`%s` = ?, ", columns[i].Name)
		}
	}

	return kvs.String()
}

func (m *mysqlTranslator) pkHandleColumn(table *model.TableInfo) *model.ColumnInfo {
	for _, col := range table.Columns {
		if isPKHandleColumn(table, col) {
			return col
		}
	}

	return nil
}

func (m *mysqlTranslator) pkIndexColumns(table *model.TableInfo) ([]*model.ColumnInfo, error) {
	col := m.pkHandleColumn(table)
	if col != nil {
		return []*model.ColumnInfo{col}, nil
	}

	var cols []*model.ColumnInfo
	columns := make(map[string]*model.ColumnInfo)
	for _, col := range table.Columns {
		columns[col.Name.O] = col
	}

	for _, idx := range table.Indices {
		if idx.Primary {
			for _, col := range idx.Columns {
				if column, ok := columns[col.Name.O]; ok {
					cols = append(cols, column)
				}
			}

			if len(cols) == 0 {
				return nil, errors.New("primay index is empty, but should not be empty")
			}
			return cols, nil
		}
	}

	return cols, nil
}

func isPKHandleColumn(table *model.TableInfo, column *model.ColumnInfo) bool {
	return (mysql.HasPriKeyFlag(column.Flag) && table.PKIsHandle) || column.ID == implicitColID
}

func (m *mysqlTranslator) generateColumnAndValue(columns []*model.ColumnInfo, columnValues map[int64]types.Datum) ([]*model.ColumnInfo, []interface{}, error) {
	var newColumn []*model.ColumnInfo
	var newColumnsValues []interface{}

	for _, col := range columns {
		val, ok := columnValues[col.ID]
		if ok {
			newColumn = append(newColumn, col)
			value, err := formatData(val, col.FieldType)
			if err != nil {
				return nil, nil, errors.Trace(err)
			}

			newColumnsValues = append(newColumnsValues, value.GetValue())
		}
	}

	return newColumn, newColumnsValues, nil
}

func (m *mysqlTranslator) generateDispatchKey(table *model.TableInfo, columnValues map[int64]types.Datum) ([]string, error) {
	var columnsValues []string
	columns, err := m.pkIndexColumns(table)
	if err != nil {
		return nil, errors.Trace(err)
	}

	for _, col := range columns {
		val, ok := columnValues[col.ID]
		if ok {
			value, err := formatData(val, col.FieldType)
			if err != nil {
				return nil, errors.Trace(err)
			}
<<<<<<< HEAD
			columnsValues = append(columnsValues, fmt.Sprintf("%s:%s", col.Name.O, value.GetValue()))
		} else {
			columnsValues = append(columnsValues, fmt.Sprintf("%s:%s", col.Name.O, col.DefaultValue))
=======

			columnsValues = append(columnsValues, fmt.Sprintf("[%s: %v]", col.Name, value.GetValue()))
		} else {
			columnsValues = append(columnsValues, fmt.Sprintf("[%s: %v]", col.Name, col.DefaultValue))
>>>>>>> 78166843
		}
	}
	return columnsValues, nil
}

func formatData(data types.Datum, ft types.FieldType) (types.Datum, error) {
	if data.GetValue() == nil {
		return data, nil
	}

	switch ft.Tp {
	case mysql.TypeDate, mysql.TypeDatetime, mysql.TypeNewDate, mysql.TypeTimestamp, mysql.TypeDuration, mysql.TypeDecimal, mysql.TypeNewDecimal, mysql.TypeJSON:
		data = types.NewDatum(fmt.Sprintf("%v", data.GetValue()))
	case mysql.TypeEnum:
		data = types.NewDatum(data.GetMysqlEnum().Value)
	case mysql.TypeSet:
		data = types.NewDatum(data.GetMysqlSet().Value)
	case mysql.TypeBit:
		data = types.NewDatum(data.GetMysqlBit())
	}

	return data, nil
}

func toColumnTypeMap(columns []*model.ColumnInfo) map[int64]*types.FieldType {
	colTypeMap := make(map[int64]*types.FieldType)
	for _, col := range columns {
		colTypeMap[col.ID] = &col.FieldType
	}

	return colTypeMap
}

// DecodeRowWithMap decodes a byte slice into datums with a existing row map.
// Row layout: colID1, value1, colID2, value2, .....
func decodeOldAndNewRow(b []byte, cols map[int64]*types.FieldType, loc *time.Location) (map[int64]types.Datum, map[int64]types.Datum, error) {
	if b == nil {
		return nil, nil, nil
	}
	if b[0] == codec.NilFlag {
		return nil, nil, nil
	}

	cnt := 0
	var (
		data   []byte
		err    error
		oldRow = make(map[int64]types.Datum, len(cols))
		newRow = make(map[int64]types.Datum, len(cols))
	)
	for len(b) > 0 {
		// Get col id.
		data, b, err = codec.CutOne(b)
		if err != nil {
			return nil, nil, errors.Trace(err)
		}
		_, cid, err := codec.DecodeOne(data)
		if err != nil {
			return nil, nil, errors.Trace(err)
		}
		// Get col value.
		data, b, err = codec.CutOne(b)
		if err != nil {
			return nil, nil, errors.Trace(err)
		}
		id := cid.GetInt64()
		ft, ok := cols[id]
		if ok {
			v, err := tablecodec.DecodeColumnValue(data, ft, loc)
			if err != nil {
				return nil, nil, errors.Trace(err)
			}

			if _, ok := oldRow[id]; ok {
				newRow[id] = v
			} else {
				oldRow[id] = v
			}

			cnt++
			if cnt == len(cols)*2 {
				// Get enough data.
				break
			}
		}
	}

	if cnt != len(cols)*2 || len(newRow) != len(oldRow) {
		return nil, nil, errors.Errorf(" row data is corruption %v", b)
	}

	return oldRow, newRow, nil
}<|MERGE_RESOLUTION|>--- conflicted
+++ resolved
@@ -441,16 +441,10 @@
 			if err != nil {
 				return nil, errors.Trace(err)
 			}
-<<<<<<< HEAD
-			columnsValues = append(columnsValues, fmt.Sprintf("%s:%s", col.Name.O, value.GetValue()))
-		} else {
-			columnsValues = append(columnsValues, fmt.Sprintf("%s:%s", col.Name.O, col.DefaultValue))
-=======
 
 			columnsValues = append(columnsValues, fmt.Sprintf("[%s: %v]", col.Name, value.GetValue()))
 		} else {
 			columnsValues = append(columnsValues, fmt.Sprintf("[%s: %v]", col.Name, col.DefaultValue))
->>>>>>> 78166843
 		}
 	}
 	return columnsValues, nil
