package drainer

import (
	"regexp"
	"sync"
	"time"

	"golang.org/x/net/context"

	"github.com/juju/errors"
	"github.com/ngaut/log"
	"github.com/pingcap/tidb-binlog/drainer/checkpoint"
	"github.com/pingcap/tidb-binlog/drainer/executor"
	"github.com/pingcap/tidb-binlog/drainer/translator"
	"github.com/pingcap/tidb-binlog/pkg/causality"
	pkgsql "github.com/pingcap/tidb-binlog/pkg/sql"
	"github.com/pingcap/tidb/model"
	pb "github.com/pingcap/tipb/go-binlog"
)

var (
	maxDMLRetryCount = 100
	maxDDLRetryCount = 5

	executionWaitTime    = 10 * time.Millisecond
	maxExecutionWaitTime = 3 * time.Second
)

// Syncer converts tidb binlog to the specified DB sqls, and sync it to target DB
type Syncer struct {
	schema *Schema
	cp     checkpoint.CheckPoint

	cfg *SyncerConfig

	translator translator.SQLTranslator

	wg sync.WaitGroup

	input chan *binlogItem
	jobWg sync.WaitGroup
	jobCh []chan *job

	executors []executor.Executor

	positions    map[string]pb.Pos
	initCommitTS int64

	// because TiDB is case-insensitive, only lower-case here.
	ignoreSchemaNames map[string]struct{}

	ctx    context.Context
	cancel context.CancelFunc

	reMap map[string]*regexp.Regexp

<<<<<<< HEAD
	c *causality.Causality
=======
	c *causality

	lastSyncTime time.Time
>>>>>>> dc70ce8a
}

// NewSyncer returns a Drainer instance
func NewSyncer(ctx context.Context, cp checkpoint.CheckPoint, cfg *SyncerConfig) (*Syncer, error) {
	syncer := new(Syncer)
	syncer.cfg = cfg
	syncer.ignoreSchemaNames = formatIgnoreSchemas(cfg.IgnoreSchemas)
	syncer.cp = cp
	syncer.input = make(chan *binlogItem, maxBinlogItemCount)
	syncer.jobCh = newJobChans(cfg.WorkerCount)
	syncer.reMap = make(map[string]*regexp.Regexp)
	syncer.ctx, syncer.cancel = context.WithCancel(ctx)
	syncer.initCommitTS, _ = cp.Pos()
	syncer.positions = make(map[string]pb.Pos)
<<<<<<< HEAD
	syncer.c = causality.NewCausality()
=======
	syncer.c = newCausality()
	syncer.lastSyncTime = time.Now()
>>>>>>> dc70ce8a

	return syncer, nil
}

func newJobChans(count int) []chan *job {
	jobCh := make([]chan *job, 0, count)
	size := maxBinlogItemCount / count
	for i := 0; i < count; i++ {
		jobCh = append(jobCh, make(chan *job, size))
	}

	return jobCh
}

func closeJobChans(jobChs []chan *job) {
	for _, ch := range jobChs {
		close(ch)
	}
}

// Start starts to sync.
func (s *Syncer) Start(jobs []*model.Job) error {
	// prepare schema for work
	b, err := s.prepare(jobs)
	if err != nil || b == nil {
		return errors.Trace(err)
	}

	err = s.run(b)
	if err != nil {
		return errors.Trace(err)
	}

	return nil
}

// the binlog maybe not complete before the initCommitTS, so we should ignore them.
// at the same time, we try to find the latest schema version before the initCommitTS to reconstruct local schemas.
func (s *Syncer) prepare(jobs []*model.Job) (*binlogItem, error) {
	log.Infof("[prepare] begin to construct schema infomation in syncer")
	var latestSchemaVersion int64
	var schemaVersion int64
	var b *binlogItem
	var err error

	for {
		select {
		case <-s.ctx.Done():
			return nil, nil
		case b = <-s.input:
		}

		binlog := b.binlog
		commitTS := binlog.GetCommitTs()
		jobID := binlog.GetDdlJobId()

		if jobID == 0 {
			preWriteValue := binlog.GetPrewriteValue()
			preWrite := &pb.PrewriteValue{}
			err = preWrite.Unmarshal(preWriteValue)
			if err != nil {
				return nil, errors.Errorf("prewrite %s unmarshal error %v", preWriteValue, err)
			}
			schemaVersion = preWrite.GetSchemaVersion()
		} else {
			schemaVersion = b.job.BinlogInfo.SchemaVersion
		}
		if schemaVersion > latestSchemaVersion {
			latestSchemaVersion = schemaVersion
		}

		if commitTS <= s.initCommitTS {
			continue
		}

		if jobID > 0 {
			latestSchemaVersion = b.job.BinlogInfo.SchemaVersion - 1
		}
		// find all ddl job that need to reconstruct local schemas
		var exceptedJobs []*model.Job
		for _, job := range jobs {
			if job.BinlogInfo.SchemaVersion <= latestSchemaVersion {
				exceptedJobs = append(exceptedJobs, job)
			}
		}

		s.schema, err = NewSchema(exceptedJobs, s.ignoreSchemaNames, s.cfg.DestDBType == "tidb")
		if err != nil {
			return nil, errors.Trace(err)
		}

		log.Infof("prepare commitTS: %d, schema venison %d", commitTS, latestSchemaVersion)
		log.Infof("prepare schema: %s", s.schema)

		return b, nil
	}
}

// handleDDL has four return values,
// the first value[string]: the schema name
// the second value[string]: the table name
// the third value[string]: the sql that is corresponding to the job
// the fourth value[error]: the handleDDL execution's err
func (s *Syncer) handleDDL(job *model.Job) (string, string, string, error) {
	if job.State == model.JobStateCancelled {
		return "", "", "", nil
	}

	log.Infof("ddl query %s", job.Query)
	sql := job.Query
	if sql == "" {
		return "", "", "", errors.Errorf("[ddl job sql miss]%+v", job)
	}

	switch job.Type {
	case model.ActionCreateSchema:
		// get the DBInfo from job rawArgs
		schema := job.BinlogInfo.DBInfo
		if filterIgnoreSchema(schema, s.ignoreSchemaNames) {
			s.schema.AddIgnoreSchema(schema)
			return "", "", "", nil
		}

		err := s.schema.CreateSchema(schema)
		if err != nil {
			return "", "", "", errors.Trace(err)
		}

		return schema.Name.O, "", sql, nil

	case model.ActionDropSchema:
		_, ok := s.schema.IgnoreSchemaByID(job.SchemaID)
		if ok {
			s.schema.DropIgnoreSchema(job.SchemaID)
			return "", "", "", nil
		}

		schemaName, err := s.schema.DropSchema(job.SchemaID)
		if err != nil {
			return "", "", "", errors.Trace(err)
		}

		return schemaName, "", sql, nil

	case model.ActionRenameTable:
		// ignore schema doesn't support reanme ddl
		_, ok := s.schema.SchemaByTableID(job.TableID)
		if !ok {
			return "", "", "", errors.NotFoundf("table(%d) or it's schema", job.TableID)
		}
		_, ok = s.schema.IgnoreSchemaByID(job.SchemaID)
		if ok {
			return "", "", "", errors.Errorf("ignore schema %d doesn't support rename ddl sql %s", job.SchemaID, sql)
		}
		// first drop the table
		_, err := s.schema.DropTable(job.TableID)
		if err != nil {
			return "", "", "", errors.Trace(err)
		}
		// create table
		table := job.BinlogInfo.TableInfo
		schema, ok := s.schema.SchemaByID(job.SchemaID)
		if !ok {
			return "", "", "", errors.NotFoundf("schema %d", job.SchemaID)
		}

		err = s.schema.CreateTable(schema, table)
		if err != nil {
			return "", "", "", errors.Trace(err)
		}

		return schema.Name.O, table.Name.O, sql, nil

	case model.ActionCreateTable:
		table := job.BinlogInfo.TableInfo
		if table == nil {
			return "", "", "", errors.NotFoundf("table %d", job.TableID)
		}

		_, ok := s.schema.IgnoreSchemaByID(job.SchemaID)
		if ok {
			return "", "", "", nil
		}

		schema, ok := s.schema.SchemaByID(job.SchemaID)
		if !ok {
			return "", "", "", errors.NotFoundf("schema %d", job.SchemaID)
		}

		err := s.schema.CreateTable(schema, table)
		if err != nil {
			return "", "", "", errors.Trace(err)
		}

		return schema.Name.O, table.Name.O, sql, nil

	case model.ActionDropTable:
		_, ok := s.schema.IgnoreSchemaByID(job.SchemaID)
		if ok {
			return "", "", "", nil
		}

		schema, ok := s.schema.SchemaByID(job.SchemaID)
		if !ok {
			return "", "", "", errors.NotFoundf("schema %d", job.SchemaID)
		}

		tableName, err := s.schema.DropTable(job.TableID)
		if err != nil {
			return "", "", "", errors.Trace(err)
		}

		return schema.Name.O, tableName, sql, nil

	case model.ActionTruncateTable:
		_, ok := s.schema.IgnoreSchemaByID(job.SchemaID)
		if ok {
			return "", "", "", nil
		}

		schema, ok := s.schema.SchemaByID(job.SchemaID)
		if !ok {
			return "", "", "", errors.NotFoundf("schema %d", job.SchemaID)
		}

		_, err := s.schema.DropTable(job.TableID)
		if err != nil {
			return "", "", "", errors.Trace(err)
		}

		table := job.BinlogInfo.TableInfo
		if table == nil {
			return "", "", "", errors.NotFoundf("table %d", job.TableID)
		}

		err = s.schema.CreateTable(schema, table)
		if err != nil {
			return "", "", "", errors.Trace(err)
		}

		return schema.Name.O, table.Name.O, sql, nil

	default:

		binlogInfo := job.BinlogInfo
		if binlogInfo == nil {
			return "", "", "", errors.NotFoundf("table %d", job.TableID)
		}
		tbInfo := binlogInfo.TableInfo
		if tbInfo == nil {
			return "", "", "", errors.NotFoundf("table %d", job.TableID)
		}

		_, ok := s.schema.IgnoreSchemaByID(job.SchemaID)
		if ok {
			return "", "", "", nil
		}

		schema, ok := s.schema.SchemaByID(job.SchemaID)
		if !ok {
			return "", "", "", errors.NotFoundf("schema %d", job.SchemaID)
		}

		err := s.schema.ReplaceTable(tbInfo)
		if err != nil {
			return "", "", "", errors.Trace(err)
		}

		return schema.Name.O, tbInfo.Name.O, sql, nil
	}
}

func (s *Syncer) addDMLCount(tp pb.MutationType, nums int) {
	switch tp {
	case pb.MutationType_Insert:
		eventCounter.WithLabelValues("Insert").Add(float64(nums))
	case pb.MutationType_Update:
		eventCounter.WithLabelValues("Update").Add(float64(nums))
	case pb.MutationType_DeleteRow:
		eventCounter.WithLabelValues("Delete").Add(float64(nums))
	}
}

func (s *Syncer) addDDLCount() {
	eventCounter.WithLabelValues("DDL").Add(1)
}

func (s *Syncer) checkWait(job *job) bool {
	if job.binlogTp == translator.DDL || job.binlogTp == translator.FLUSH {
		return true
	}
	if (!s.cfg.DisableDispatch || job.isCompleteBinlog) && s.cp.Check() {
		return true
	}
	return false
}

type job struct {
	binlogTp         translator.OpType
	mutationTp       pb.MutationType
	sql              string
	args             []interface{}
	key              string
	commitTS         int64
	pos              pb.Pos
	nodeID           string
	isCompleteBinlog bool
}

func newDMLJob(tp pb.MutationType, sql string, args []interface{}, key string, commitTS int64, pos pb.Pos, nodeID string) *job {
	return &job{binlogTp: translator.DML, mutationTp: tp, sql: sql, args: args, key: key, commitTS: commitTS, pos: pos, nodeID: nodeID}
}

func newDDLJob(sql string, args []interface{}, key string, commitTS int64, pos pb.Pos, nodeID string) *job {
	return &job{binlogTp: translator.DDL, sql: sql, args: args, key: key, commitTS: commitTS, pos: pos, nodeID: nodeID}
}

// binlog bounadary job is used to group jobs, like a barrier
func newBinlogBoundaryJob(commitTS int64, pos pb.Pos, nodeID string) *job {
	return &job{binlogTp: translator.DML, commitTS: commitTS, pos: pos, nodeID: nodeID, isCompleteBinlog: true}
}

func (s *Syncer) addJob(job *job) {
	// make all DMLs be executed before DDL
	if job.binlogTp == translator.DDL {
		s.jobWg.Wait()
	} else if job.binlogTp == translator.FLUSH {
		s.jobWg.Add(s.cfg.WorkerCount)
		for i := 0; i < s.cfg.WorkerCount; i++ {
			s.jobCh[i] <- job
		}
		eventCounter.WithLabelValues("flush").Add(1)
		s.jobWg.Wait()
		return
	}

	s.jobWg.Add(1)
	idx := int(genHashKey(job.key)) % s.cfg.WorkerCount
	s.jobCh[idx] <- job
	log.Debugf("job commit TS %d sql %s args %v key %s", job.commitTS, job.sql, job.args, job.key)

	if pos, ok := s.positions[job.nodeID]; !ok || ComparePos(job.pos, pos) > 0 {
		s.positions[job.nodeID] = job.pos
	}

	wait := s.checkWait(job)
	if wait {
		eventCounter.WithLabelValues("savepoint").Add(1)
		s.jobWg.Wait()
		s.savePoint(job.commitTS, s.positions)
	}
}

func (s *Syncer) commitJob(tp pb.MutationType, sql string, args []interface{}, keys []string, commitTS int64, pos pb.Pos, nodeID string) error {
	key, err := s.resolveCausality(keys)
	if err != nil {
		return errors.Errorf("resolve karam error %v", err)
	}

	job := newDMLJob(tp, sql, args, key, commitTS, pos, nodeID)
	s.addJob(job)
	return nil
}

<<<<<<< HEAD
func (s *Syncer) resolveCausality(keys []string) (string, error) {
	if s.cfg.DisableCausality {
		if len(keys) > 0 {
			return keys[0], nil
		}
		return "", nil
	}
	if s.c.DetectConflict(keys) {
=======
func (s *Syncer) resolveCasuality(keys []string) (string, error) {
	if len(keys) == 0 {
		return "", nil
	}

	if s.cfg.DisableCausality {
		return keys[0], nil
	}

	if s.c.detectConflict(keys) {
>>>>>>> dc70ce8a
		if err := s.flushJobs(); err != nil {
			return "", errors.Trace(err)
		}
		s.c.Reset()
	}
<<<<<<< HEAD
	if err := s.c.Add(keys); err != nil {
		return "", errors.Trace(err)
	}
	var key string
	if len(keys) > 0 {
		key = keys[0]
	}
	return s.c.Get(key), nil
=======

	if err := s.c.add(keys); err != nil {
		return "", errors.Trace(err)
	}

	return s.c.get(keys[0]), nil
>>>>>>> dc70ce8a
}

func (s *Syncer) flushJobs() error {
	log.Infof("flush all jobs checkpoint = %v", s.cp)
	job := &job{binlogTp: translator.FLUSH}
	s.addJob(job)
	return nil
}

func (s *Syncer) savePoint(ts int64, positions map[string]pb.Pos) {
	log.Infof("[write save point]%d[positions]%v", ts, positions)
	err := s.cp.Save(ts, positions)
	if err != nil {
		log.Fatalf("[write save point]%d[positions]%v[error]%v", ts, positions, err)
	}

	positionGauge.Set(float64(ts))
}

func (s *Syncer) sync(executor executor.Executor, jobChan chan *job) {
	s.wg.Add(1)
	defer s.wg.Done()

	idx := 0
	count := s.cfg.TxnBatch
	sqls := make([]string, 0, count)
	args := make([][]interface{}, 0, count)
	commitTSs := make([]int64, 0, count)
	tpCnt := make(map[pb.MutationType]int)

	clearF := func() {
		for i := 0; i < idx; i++ {
			s.jobWg.Done()
		}

		idx = 0
		sqls = sqls[0:0]
		args = args[0:0]
		commitTSs = commitTSs[0:0]
		s.lastSyncTime = time.Now()
		for tpName, v := range tpCnt {
			s.addDMLCount(tpName, v)
			tpCnt[tpName] = 0
		}
	}

	var err error
	for {
		select {
		case job, ok := <-jobChan:
			if !ok {
				return
			}
			idx++

			if job.binlogTp == translator.DDL {
				// compute txn duration
				err = execute(executor, []string{job.sql}, [][]interface{}{job.args}, []int64{job.commitTS}, true)
				if err != nil {
					if !pkgsql.IgnoreDDLError(err) {
						log.Fatalf(errors.ErrorStack(err))
					} else {
						log.Warnf("[ignore ddl error][sql]%s[args]%v[error]%v", job.sql, job.args, err)
					}
				}
				s.addDDLCount()
				clearF()
			} else if !job.isCompleteBinlog && job.binlogTp != translator.FLUSH {
				sqls = append(sqls, job.sql)
				args = append(args, job.args)
				commitTSs = append(commitTSs, job.commitTS)
				tpCnt[job.mutationTp]++
			}

			if job.binlogTp == translator.FLUSH || (!s.cfg.DisableDispatch && idx >= count) || job.isCompleteBinlog {
				err = execute(executor, sqls, args, commitTSs, false)
				if err != nil {
					log.Fatalf(errors.ErrorStack(err))
				}
				clearF()
			}

		default:
<<<<<<< HEAD
			if time.Since(lastSyncTime) >= maxExecutionWaitTime && !s.cfg.DisableDispatch {
=======
			now := time.Now()
			if now.Sub(s.lastSyncTime) >= maxExecutionWaitTime && !s.cfg.DisableDispatch {
>>>>>>> dc70ce8a
				err = execute(executor, sqls, args, commitTSs, false)
				if err != nil {
					log.Fatalf(errors.ErrorStack(err))
				}
				clearF()
			}

			time.Sleep(executionWaitTime)
		}
	}
}

func (s *Syncer) run(b *binlogItem) error {
	s.wg.Add(1)
	defer func() {
		closeJobChans(s.jobCh)
		s.wg.Done()
	}()

	var err error

	s.genRegexMap()
	s.executors, err = createExecutors(s.cfg.DestDBType, s.cfg.To, s.cfg.WorkerCount)
	if err != nil {
		return errors.Trace(err)
	}

	s.translator, err = translator.New(s.cfg.DestDBType)
	if err != nil {
		return errors.Trace(err)
	}

	s.translator.SetConfig(s.cfg.SafeMode, s.cfg.DestDBType == "tidb")

	for i := 0; i < s.cfg.WorkerCount; i++ {
		go s.sync(s.executors[i], s.jobCh[i])
	}

	for {
		binlog := b.binlog
		commitTS := binlog.GetCommitTs()
		jobID := binlog.GetDdlJobId()

		if jobID == 0 {
			preWriteValue := binlog.GetPrewriteValue()
			preWrite := &pb.PrewriteValue{}
			err = preWrite.Unmarshal(preWriteValue)
			if err != nil {
				return errors.Errorf("prewrite %s unmarshal error %v", preWriteValue, err)
			}
			err = s.translateSqls(preWrite.GetMutations(), commitTS, b.pos, b.nodeID)
			if err != nil {
				return errors.Trace(err)
			}
			// send binlog boundary job for dml binlog, disdispatch also disables batch
			if s.cfg.DisableDispatch {
				s.addJob(newBinlogBoundaryJob(commitTS, b.pos, b.nodeID))
			}

		} else if jobID > 0 {
			schema, table, sql, err := s.handleDDL(b.job)
			if err != nil {
				return errors.Trace(err)
			}

			if s.skipSchemaAndTable(schema, table) {
				log.Infof("[skip ddl]db:%s table:%s, sql:%s, commit ts %d, pos %v", schema, table, sql, commitTS, b.pos)
			} else if sql != "" {
				sql, err = s.translator.GenDDLSQL(sql, schema)
				if err != nil {
					return errors.Trace(err)
				}

				log.Infof("[ddl][start]%s[commit ts]%v[pos]%v", sql, commitTS, b.pos)
				job := newDDLJob(sql, nil, "", commitTS, b.pos, b.nodeID)
				s.addJob(job)
				log.Infof("[ddl][end]%s[commit ts]%v[pos]%v", sql, commitTS, b.pos)
			}
		}

		select {
		case <-s.ctx.Done():
			return nil
		case b = <-s.input:
		}
	}
}

func (s *Syncer) translateSqls(mutations []pb.TableMutation, commitTS int64, pos pb.Pos, nodeID string) error {
	useMysqlProtocol := (s.cfg.DestDBType == "tidb" || s.cfg.DestDBType == "mysql")

	for _, mutation := range mutations {
		table, ok := s.schema.TableByID(mutation.GetTableId())
		if !ok {
			continue
		}

		schemaName, tableName, ok := s.schema.SchemaAndTableName(mutation.GetTableId())
		if !ok {
			continue
		}

		if s.skipSchemaAndTable(schemaName, tableName) {
			log.Debugf("[skip dml]db:%s table:%s", schemaName, tableName)
			continue
		}

		var (
			err  error
			sqls = make(map[pb.MutationType][]string)

			// the dispatch keys
			keys = make(map[pb.MutationType][][]string)

			// the restored sqls's args, ditto
			args = make(map[pb.MutationType][][]interface{})

			// the offset of specified type sql
			offsets = make(map[pb.MutationType]int)

			// the binlog dml sort
			sequences = mutation.GetSequence()
		)

		if len(mutation.GetInsertedRows()) > 0 {
			sqls[pb.MutationType_Insert], keys[pb.MutationType_Insert], args[pb.MutationType_Insert], err = s.translator.GenInsertSQLs(schemaName, table, mutation.GetInsertedRows())
			if err != nil {
				return errors.Errorf("gen insert sqls failed: %v, schema: %s, table: %s", err, schemaName, tableName)
			}
			offsets[pb.MutationType_Insert] = 0
		}

		if len(mutation.GetUpdatedRows()) > 0 {
			sqls[pb.MutationType_Update], keys[pb.MutationType_Update], args[pb.MutationType_Update], err = s.translator.GenUpdateSQLs(schemaName, table, mutation.GetUpdatedRows())
			if err != nil {
				return errors.Errorf("gen update sqls failed: %v, schema: %s, table: %s", err, schemaName, tableName)
			}
			offsets[pb.MutationType_Update] = 0
		}

		if len(mutation.GetDeletedRows()) > 0 {
			sqls[pb.MutationType_DeleteRow], keys[pb.MutationType_DeleteRow], args[pb.MutationType_DeleteRow], err = s.translator.GenDeleteSQLs(schemaName, table, mutation.GetDeletedRows())
			if err != nil {
				return errors.Errorf("gen delete sqls failed: %v, schema: %s, table: %s", err, schemaName, tableName)
			}
			offsets[pb.MutationType_DeleteRow] = 0
		}

		for _, dmlType := range sequences {
			if offsets[dmlType] >= len(sqls[dmlType]) {
				return errors.Errorf("gen sqls failed: sequence %v execution %s sqls %v", sequences, dmlType, sqls[dmlType])
			}

			// update is split to delete and insert
			if dmlType == pb.MutationType_Update && s.cfg.SafeMode && useMysqlProtocol {
				err = s.commitJob(pb.MutationType_DeleteRow, sqls[dmlType][offsets[dmlType]], args[dmlType][offsets[dmlType]], keys[dmlType][offsets[dmlType]], commitTS, pos, nodeID)
				if err != nil {
					return errors.Trace(err)
				}

				err = s.commitJob(pb.MutationType_Insert, sqls[dmlType][offsets[dmlType]+1], args[dmlType][offsets[dmlType]+1], keys[dmlType][offsets[dmlType]+1], commitTS, pos, nodeID)
				if err != nil {
					return errors.Trace(err)
				}
				offsets[dmlType] = offsets[dmlType] + 2
			} else {
				err = s.commitJob(dmlType, sqls[dmlType][offsets[dmlType]], args[dmlType][offsets[dmlType]], keys[dmlType][offsets[dmlType]], commitTS, pos, nodeID)
				if err != nil {
					return errors.Trace(err)
				}
				offsets[dmlType] = offsets[dmlType] + 1
			}
		}

		for tp := range sqls {
			if offsets[tp] != len(sqls[tp]) {
				return errors.Errorf("binlog is corruption, item %v", mutations)
			}
		}
	}

	return nil
}

// Add adds binlogItem to the syncer's input channel
func (s *Syncer) Add(b *binlogItem) {
	select {
	case <-s.ctx.Done():
	case s.input <- b:
	}
}

// Close closes syncer.
func (s *Syncer) Close() {
	s.cancel()
	s.wg.Wait()
	closeExecutors(s.executors...)
}

// GetLastSyncTime returns lastSyncTime
func (s *Syncer) GetLastSyncTime() time.Time {
	return s.lastSyncTime
}<|MERGE_RESOLUTION|>--- conflicted
+++ resolved
@@ -54,13 +54,8 @@
 
 	reMap map[string]*regexp.Regexp
 
-<<<<<<< HEAD
-	c *causality.Causality
-=======
-	c *causality
-
+	c            *causality.Causality
 	lastSyncTime time.Time
->>>>>>> dc70ce8a
 }
 
 // NewSyncer returns a Drainer instance
@@ -75,12 +70,8 @@
 	syncer.ctx, syncer.cancel = context.WithCancel(ctx)
 	syncer.initCommitTS, _ = cp.Pos()
 	syncer.positions = make(map[string]pb.Pos)
-<<<<<<< HEAD
 	syncer.c = causality.NewCausality()
-=======
-	syncer.c = newCausality()
 	syncer.lastSyncTime = time.Now()
->>>>>>> dc70ce8a
 
 	return syncer, nil
 }
@@ -445,16 +436,6 @@
 	return nil
 }
 
-<<<<<<< HEAD
-func (s *Syncer) resolveCausality(keys []string) (string, error) {
-	if s.cfg.DisableCausality {
-		if len(keys) > 0 {
-			return keys[0], nil
-		}
-		return "", nil
-	}
-	if s.c.DetectConflict(keys) {
-=======
 func (s *Syncer) resolveCasuality(keys []string) (string, error) {
 	if len(keys) == 0 {
 		return "", nil
@@ -465,13 +446,11 @@
 	}
 
 	if s.c.detectConflict(keys) {
->>>>>>> dc70ce8a
 		if err := s.flushJobs(); err != nil {
 			return "", errors.Trace(err)
 		}
 		s.c.Reset()
 	}
-<<<<<<< HEAD
 	if err := s.c.Add(keys); err != nil {
 		return "", errors.Trace(err)
 	}
@@ -480,14 +459,6 @@
 		key = keys[0]
 	}
 	return s.c.Get(key), nil
-=======
-
-	if err := s.c.add(keys); err != nil {
-		return "", errors.Trace(err)
-	}
-
-	return s.c.get(keys[0]), nil
->>>>>>> dc70ce8a
 }
 
 func (s *Syncer) flushJobs() error {
@@ -571,12 +542,7 @@
 			}
 
 		default:
-<<<<<<< HEAD
-			if time.Since(lastSyncTime) >= maxExecutionWaitTime && !s.cfg.DisableDispatch {
-=======
-			now := time.Now()
-			if now.Sub(s.lastSyncTime) >= maxExecutionWaitTime && !s.cfg.DisableDispatch {
->>>>>>> dc70ce8a
+			if time.Since(s.lastSyncTime) >= maxExecutionWaitTime && !s.cfg.DisableDispatch {
 				err = execute(executor, sqls, args, commitTSs, false)
 				if err != nil {
 					log.Fatalf(errors.ErrorStack(err))
