package drainer

import (
	"fmt"
	"net/http"
	"sync"
	"time"

	"github.com/juju/errors"
	"github.com/ngaut/log"
	"github.com/pingcap/tidb-binlog/drainer/checkpoint"
	"github.com/pingcap/tidb-binlog/pkg/etcd"
	"github.com/pingcap/tidb-binlog/pkg/flags"
	"github.com/pingcap/tidb-binlog/pkg/node"
<<<<<<< HEAD
=======
	"github.com/pingcap/tidb-binlog/pkg/offsets"
>>>>>>> 6029aad8
	"github.com/pingcap/tidb-binlog/pkg/util"
	"github.com/pingcap/tidb-binlog/pump"
	"github.com/pingcap/tidb/kv"
	"github.com/pingcap/tidb/meta"
	"github.com/pingcap/tidb/model"
	"github.com/pingcap/tidb/session"
	"github.com/pingcap/tidb/store/tikv"
	"golang.org/x/net/context"
)

type notifyResult struct {
	err error
	wg  sync.WaitGroup
}

// Collector keeps all online pump infomation and publish window's lower boundary
type Collector struct {
<<<<<<< HEAD
	clusterID uint64
	batch     int32
	interval  time.Duration
	reg       *node.EtcdRegistry
	timeout   time.Duration
	window    *DepositWindow
	tiClient  *tikv.LockResolver
	tiStore   kv.Storage
	pumps     map[string]*Pump
	syncer    *Syncer
	latestTS  int64
	cp        checkpoint.CheckPoint
=======
	clusterID    uint64
	batch        int32
	kafkaAddrs   []string
	kafkaVersion string
	interval     time.Duration
	reg          *node.EtcdRegistry
	timeout      time.Duration
	window       *DepositWindow
	tiClient     *tikv.LockResolver
	tiStore      kv.Storage
	pumps        map[string]*Pump
	offlines     map[string]struct{}
	bh           *binlogHeap
	syncer       *Syncer
	latestTS     int64
	cp           checkpoint.CheckPoint
>>>>>>> 6029aad8

	syncedCheckTime int
	safeForwardTime int

	// notifyChan notifies the new pump is comming
	notifyChan chan *notifyResult
	// expose savepoints to HTTP.
	mu struct {
		sync.Mutex
		status *HTTPStatus
	}

	merger *Merger
}

// NewCollector returns an instance of Collector
func NewCollector(cfg *Config, clusterID uint64, w *DepositWindow, s *Syncer, cpt checkpoint.CheckPoint) (*Collector, error) {
	urlv, err := flags.NewURLsValue(cfg.EtcdURLs)
	if err != nil {
		return nil, errors.Trace(err)
	}

	tiClient, err := tikv.NewLockResolver(urlv.StringSlice(), cfg.Security.ToTiDBSecurityConfig())
	if err != nil {
		return nil, errors.Trace(err)
	}
	session.RegisterStore("tikv", tikv.Driver{})
	tiPath := fmt.Sprintf("tikv://%s?disableGC=true", urlv.HostString())
	tiStore, err := session.NewStore(tiPath)
	if err != nil {
		return nil, errors.Trace(err)
	}

	cli, err := etcd.NewClientFromCfg(urlv.StringSlice(), cfg.EtcdTimeout, node.DefaultRootPath, cfg.tls)
	if err != nil {
		return nil, errors.Trace(err)
	}

	c := &Collector{
		clusterID:       clusterID,
		interval:        time.Duration(cfg.DetectInterval) * time.Second,
<<<<<<< HEAD
=======
		kafkaAddrs:      kafkaAddrs,
		kafkaVersion:    cfg.KafkaVersion,
>>>>>>> 6029aad8
		reg:             node.NewEtcdRegistry(cli, cfg.EtcdTimeout),
		timeout:         cfg.PumpTimeout,
		pumps:           make(map[string]*Pump),
		window:          w,
		syncer:          s,
		cp:              cpt,
		tiClient:        tiClient,
		tiStore:         tiStore,
		notifyChan:      make(chan *notifyResult),
		syncedCheckTime: cfg.SyncedCheckTime,
		safeForwardTime: cfg.SafeForwardTime,
		merger:          NewMerger(),
	}

	go c.startAddToSyncer()

	return c, nil
}

func (c *Collector) startAddToSyncer() {
	for mergeItem := range c.merger.Output() {
		item := mergeItem.(*binlogItem)
		binlog := item.binlog

		if binlog.CommitTs == binlog.StartTs {
			log.Debug("fake binlog ts: ", binlog.CommitTs)
			continue
		}

		// TODO when will fail, handle it in better way
		if binlog.DdlJobId > 0 {
			for {
				job, err := getDDLJob(c.tiStore, binlog.DdlJobId)
				if err != nil {
					log.Error(err)
					time.Sleep(time.Second)
					continue
				}

				if job == nil {
					time.Sleep(time.Second)
					continue
				}

				if job.State == model.JobStateCancelled {
					break
				} else {
					item.SetJob(job)
					c.syncer.Add(item)
					ddlJobsCounter.Add(float64(1))
					break
				}
			}
		} else {
			c.syncer.Add(item)
		}

	}

	log.Debug("startAddToSyncer quit")
}

// Start run a loop of collecting binlog from pumps online
func (c *Collector) Start(ctx context.Context) {
	defer func() {
		for _, p := range c.pumps {
			p.Close()
		}
		if err := c.reg.Close(); err != nil {
			log.Error(err.Error())
		}
		if err := c.tiStore.Close(); err != nil {
			log.Error(err.Error())
		}
	}()

	for {
		select {
		case <-ctx.Done():
			return
		case nr := <-c.notifyChan:
			nr.err = c.updateStatus(ctx)
			nr.wg.Done()
		case <-time.After(c.interval):
			c.updateStatus(ctx)
		}
	}
}

// updateCollectStatus updates the http status of the Collector.
func (c *Collector) updateCollectStatus(synced bool) {
	status := HTTPStatus{
		Synced:  synced,
		PumpPos: make(map[string]int64),
	}

	for nodeID, pump := range c.pumps {
		status.PumpPos[nodeID] = pump.currentPos
		offsetGauge.WithLabelValues(nodeID).Set(float64(pump.currentPos))
	}
	status.DepositWindow.Lower = c.window.LoadLower()
	status.DepositWindow.Upper = c.window.LoadUpper()

	c.mu.Lock()
	c.mu.status = &status
	c.mu.Unlock()
}

// updateStatus queries pumps' status , deletes the offline pump
// and updates pumps' latest ts
func (c *Collector) updateStatus(ctx context.Context) error {
	begin := time.Now()
	defer func() {
		publishBinlogHistogram.WithLabelValues("drainer").Observe(time.Since(begin).Seconds())
	}()

	if err := c.updatePumpStatus(ctx); err != nil {
		log.Errorf("DetectPumps error: %v", errors.ErrorStack(err))
		return errors.Trace(err)
	}

	return nil
}

func (c *Collector) updatePumpStatus(ctx context.Context) error {
	nodes, err := c.reg.Nodes(ctx, "pumps")
	if err != nil {
		return errors.Trace(err)
	}

	// query lastest ts from pd
	c.latestTS = c.queryLatestTsFromPD()

	for _, n := range nodes {
		// format and check the nodeID
		n.NodeID, err = pump.FormatNodeID(n.NodeID)
		if err != nil {
			return errors.Trace(err)
		}

		p, ok := c.pumps[n.NodeID]
		if !ok {
<<<<<<< HEAD
			// if pump is offline, ignore it
			if n.State == node.Offline {
				continue
=======
			// if pump is offline and last binlog ts <= safeTS, ignore it
			if n.State == node.Offline {
				if n.UpdateTS <= safeTS {
					continue
				}

				if _, exist := c.offlines[n.NodeID]; exist {
					continue
				}
>>>>>>> 6029aad8
			}

			// initial pump
			safeTS := c.getSavePoints(ctx, n.NodeID)

			log.Infof("node %s get save point %v", n.NodeID, safeTS)
			p, err := NewPump(n.NodeID, n.Addr, c.clusterID, c.timeout, c.window, c.tiStore, safeTS)
			if err != nil {
				return errors.Trace(err)
			}
			c.pumps[n.NodeID] = p
			c.merger.AddSource(MergeSource{
				ID:      p.nodeID,
				Source:  p.PullBinlog(ctx, p.latestPos),
				Pause:   n.State == node.Paused || n.State == node.Pausing,
				Binlogs: make([]MergeItem, 0, DefaultCacheSize),
			})
		} else {
			// update pumps' latestTS
			p.UpdateLatestTS(c.latestTS)
<<<<<<< HEAD
=======
			if n.State == node.Offline {
				if !p.hadFinished(c.window.LoadLower()) {
					log.Errorf("pump %s has messages that is not consumed", p.nodeID)
					continue
				}
>>>>>>> 6029aad8

			switch n.State {
			case node.Paused, node.Pausing:
				c.merger.PauseSource(n.NodeID)
			case node.Online:
				c.merger.ContinueSource(n.NodeID)
			case node.Closing:
				// pump is closing, and need wait all the binlog is send to drainer, so do nothing here.
			case node.Offline:
				// release invalid connection
				p.Close()
				delete(c.pumps, n.NodeID)
				log.Infof("node(%s) of cluster(%d)  has been removed and release the connection to it",
					p.nodeID, p.clusterID)

			}
		}
	}
	return nil
}

func (c *Collector) queryLatestTsFromPD() int64 {
	version, err := c.tiStore.CurrentVersion()
	if err != nil {
		log.Errorf("get current version error: %v", err)
		return 0
	}

	return int64(version.Ver)
}

// LoadHistoryDDLJobs loads all history DDL jobs from TiDB
func (c *Collector) LoadHistoryDDLJobs() ([]*model.Job, error) {
	version, err := c.tiStore.CurrentVersion()
	if err != nil {
		return nil, errors.Trace(err)
	}
	snapshot, err := c.tiStore.GetSnapshot(version)
	if err != nil {
		return nil, errors.Trace(err)
	}
	snapMeta := meta.NewSnapshotMeta(snapshot)
	jobs, err := snapMeta.GetAllHistoryDDLJobs()
	if err != nil {
		return nil, errors.Trace(err)
	}
	return jobs, nil
}

func (c *Collector) getSavePoints(ctx context.Context, nodeID string) int64 {
	commitTS := c.cp.Pos()
	safeCommitTS := getSafeTS(commitTS, int64(c.safeForwardTime))
	log.Infof("commit ts %d's safe commit ts is %d", commitTS, safeCommitTS)

	return safeCommitTS
}

// Notify notifies to detcet pumps
func (c *Collector) Notify() error {
	nr := &notifyResult{}
	nr.wg.Add(1)
	c.notifyChan <- nr
	nr.wg.Wait()
	return nr.err
}

// Status exposes collector's status to HTTP handler.
func (c *Collector) Status(w http.ResponseWriter, r *http.Request) {
	c.HTTPStatus().Status(w, r)
}

// HTTPStatus returns a snapshot of current http status.
func (c *Collector) HTTPStatus() *HTTPStatus {
	var status *HTTPStatus
	c.mu.Lock()
	status = c.mu.status

	interval := time.Duration(util.TsToTimestamp(status.DepositWindow.Upper) - util.TsToTimestamp(status.DepositWindow.Lower))
	// if the gap between lower and upper is small and don't have binlog input in a minitue,
	// we can think the all binlog is synced
	if interval < time.Duration(2)*c.interval && time.Since(c.syncer.GetLastSyncTime()) > time.Duration(c.syncedCheckTime)*time.Minute {
		status.Synced = true
	}

	c.mu.Unlock()
	return status
}<|MERGE_RESOLUTION|>--- conflicted
+++ resolved
@@ -12,10 +12,6 @@
 	"github.com/pingcap/tidb-binlog/pkg/etcd"
 	"github.com/pingcap/tidb-binlog/pkg/flags"
 	"github.com/pingcap/tidb-binlog/pkg/node"
-<<<<<<< HEAD
-=======
-	"github.com/pingcap/tidb-binlog/pkg/offsets"
->>>>>>> 6029aad8
 	"github.com/pingcap/tidb-binlog/pkg/util"
 	"github.com/pingcap/tidb-binlog/pump"
 	"github.com/pingcap/tidb/kv"
@@ -33,7 +29,6 @@
 
 // Collector keeps all online pump infomation and publish window's lower boundary
 type Collector struct {
-<<<<<<< HEAD
 	clusterID uint64
 	batch     int32
 	interval  time.Duration
@@ -46,24 +41,6 @@
 	syncer    *Syncer
 	latestTS  int64
 	cp        checkpoint.CheckPoint
-=======
-	clusterID    uint64
-	batch        int32
-	kafkaAddrs   []string
-	kafkaVersion string
-	interval     time.Duration
-	reg          *node.EtcdRegistry
-	timeout      time.Duration
-	window       *DepositWindow
-	tiClient     *tikv.LockResolver
-	tiStore      kv.Storage
-	pumps        map[string]*Pump
-	offlines     map[string]struct{}
-	bh           *binlogHeap
-	syncer       *Syncer
-	latestTS     int64
-	cp           checkpoint.CheckPoint
->>>>>>> 6029aad8
 
 	syncedCheckTime int
 	safeForwardTime int
@@ -105,11 +82,6 @@
 	c := &Collector{
 		clusterID:       clusterID,
 		interval:        time.Duration(cfg.DetectInterval) * time.Second,
-<<<<<<< HEAD
-=======
-		kafkaAddrs:      kafkaAddrs,
-		kafkaVersion:    cfg.KafkaVersion,
->>>>>>> 6029aad8
 		reg:             node.NewEtcdRegistry(cli, cfg.EtcdTimeout),
 		timeout:         cfg.PumpTimeout,
 		pumps:           make(map[string]*Pump),
@@ -252,21 +224,9 @@
 
 		p, ok := c.pumps[n.NodeID]
 		if !ok {
-<<<<<<< HEAD
 			// if pump is offline, ignore it
 			if n.State == node.Offline {
 				continue
-=======
-			// if pump is offline and last binlog ts <= safeTS, ignore it
-			if n.State == node.Offline {
-				if n.UpdateTS <= safeTS {
-					continue
-				}
-
-				if _, exist := c.offlines[n.NodeID]; exist {
-					continue
-				}
->>>>>>> 6029aad8
 			}
 
 			// initial pump
@@ -287,14 +247,12 @@
 		} else {
 			// update pumps' latestTS
 			p.UpdateLatestTS(c.latestTS)
-<<<<<<< HEAD
-=======
 			if n.State == node.Offline {
 				if !p.hadFinished(c.window.LoadLower()) {
 					log.Errorf("pump %s has messages that is not consumed", p.nodeID)
 					continue
 				}
->>>>>>> 6029aad8
+			}
 
 			switch n.State {
 			case node.Paused, node.Pausing:
