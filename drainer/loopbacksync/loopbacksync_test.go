--- conflicted
+++ resolved
@@ -32,12 +32,8 @@
 	var ChannelID int64 = 1
 	var LoopbackControl = true
 	var SyncDDL = false
-<<<<<<< HEAD
+
 	l := NewLoopBackSyncInfo(ChannelID, LoopbackControl, SyncDDL, "", nil, false)
-	if l == nil {
-		t.Error("alloc loopBackSyncInfo objec failed ")
-=======
-	l := NewLoopBackSyncInfo(ChannelID, LoopbackControl, SyncDDL)
 
 	c.Assert(l, check.DeepEquals, &LoopBackSync{
 		ChannelID:       ChannelID,
@@ -72,7 +68,6 @@
 	var args []driver.Value
 	for i := 0; i < rowNum; i++ {
 		args = append(args, i, cid, 1 /*value*/, "" /*channel_info*/)
->>>>>>> 20397869
 	}
 	mk.ExpectExec("REPLACE INTO .*").WithArgs(args...).
 		WillReturnResult(sqlmock.NewResult(0, int64(rowNum)))
