package cistern

import (
	"encoding/json"
	"fmt"
	"net/http"
	"sync"
	"sync/atomic"
	"time"

	"github.com/juju/errors"
	"github.com/ngaut/log"
	"github.com/pingcap/tidb"
	"github.com/pingcap/tidb-binlog/pkg/etcd"
	"github.com/pingcap/tidb-binlog/pkg/flags"
	"github.com/pingcap/tidb-binlog/pkg/store"
	"github.com/pingcap/tidb-binlog/pump"
	"github.com/pingcap/tidb/kv"
	"github.com/pingcap/tidb/meta"
	"github.com/pingcap/tidb/model"
	"github.com/pingcap/tidb/store/tikv"
	"github.com/pingcap/tidb/util/codec"
	"github.com/pingcap/tipb/go-binlog"
	"golang.org/x/net/context"
)

// Collector keeps all connections to pumps, and pulls binlog from each pump server periodically.
// If find any pump server gone away collector should halt processing until recovery.
// Each Prewrite binlog in a batch must be paired up with a Commit or Abort binlog that have same startTS.
// If there are some ones who don't have a girlfriend:), it should request for the next batch after a while,
// and finally abort the txn in TiKV for that single ones.
// After a batch processing is complete, collector will update the savepoint of each pump binlog stored in Etcd.
type Collector struct {
	clusterID   uint64
	batch       int32
	interval    time.Duration
	isQuiescent int32
	reg         *pump.EtcdRegistry
	pumps       map[string]*Pump
	timeout     time.Duration
	window      *DepositWindow
	boltdb      store.Store
	tiClient    *tikv.LockResolver
	tiStore     kv.Storage

	// expose savepoints to HTTP
	mu     sync.Mutex
	status map[string]binlog.Pos
}

// NewCollector returns an instance of Collector
func NewCollector(cfg *Config, s store.Store, w *DepositWindow) (*Collector, error) {
	urlv, err := flags.NewURLsValue(cfg.EtcdURLs)
	if err != nil {
		return nil, errors.Trace(err)
	}
	tiClient, err := tikv.NewLockResolver(urlv.StringSlice(), cfg.ClusterID)
	if err != nil {
		return nil, errors.Trace(err)
	}

	tidb.RegisterStore("tikv", tikv.Driver{})
	tiPath := fmt.Sprintf("tikv://%s?cluster=%d&disableGC=true", urlv.HostString(), cfg.ClusterID)
	tiStore, err := tidb.NewStore(tiPath)
	if err != nil {
		return nil, errors.Trace(err)
	}
	cli, err := etcd.NewClientFromCfg(urlv.StringSlice(), cfg.EtcdTimeout, etcd.DefaultRootPath)
	if err != nil {
		return nil, errors.Trace(err)
	}
	return &Collector{
		clusterID:   cfg.ClusterID,
		batch:       int32(cfg.CollectBatch),
		interval:    time.Duration(cfg.CollectInterval) * time.Second,
		reg:         pump.NewEtcdRegistry(cli, cfg.EtcdTimeout),
		pumps:       make(map[string]*Pump),
		timeout:     cfg.PumpTimeout,
		window:      w,
		boltdb:      s,
		isQuiescent: 1,
		tiClient:    tiClient,
		tiStore:     tiStore,
	}, nil
}

// Start run a loop of collecting binlog from pumps online
func (c *Collector) Start(ctx context.Context) {
	defer func() {
		for _, p := range c.pumps {
			p.Close()
		}
		if err := c.reg.Close(); err != nil {
			log.Error(err.Error())
		}
		if err := c.tiStore.Close(); err != nil {
			log.Error(err.Error())
		}
		log.Info("Collector goroutine exited")
	}()

	round := 1
	for {
		select {
		case <-ctx.Done():
			return
		case <-time.After(c.interval):
			start := time.Now()
			if err := c.collect(ctx); err != nil {
				log.Errorf("collect error: %v", err)
			}
			elapsed := time.Now().Sub(start)
			log.Debugf("finished collecting at round[%d], elapsed time[%s]", round, elapsed)
			round++
		}
	}
}

func (c *Collector) collect(ctx context.Context) error {
	if err := c.prepare(ctx); err != nil {
		return errors.Trace(err)
	}

	// start to collect binlog from each pump
	resc := make(chan Result)
	var wg sync.WaitGroup
	for _, p := range c.pumps {
		wg.Add(1)
		go func(p *Pump) {
			select {
			case resc <- p.Collect(ctx, c.tiClient):
			case <-ctx.Done():
			}
			wg.Done()
		}(p)
	}
	go func() {
		wg.Wait()
		close(resc)
	}()

	items := make(map[int64]*binlog.Binlog)
	savepoints := make(map[string]binlog.Pos)
	for r := range resc {
		if r.err != nil {
			return errors.Annotatef(r.err, "failed to collect binlog of cluster(%d) from pump node(%s)",
				r.clusterID, r.nodeID)
		}
		for commitTS, item := range r.binlogs {
			items[commitTS] = item
		}

		if ComparePos(r.end, r.begin) > 0 {
			savepoints[r.nodeID] = r.end
		}
	}

	jobs, err := c.grabDDLJobs(ctx, items)
	if err != nil {
		return errors.Trace(err)
	}
	if err := c.storeDDLJobs(jobs); err != nil {
		return errors.Trace(err)
	}
	if err := c.store(items); err != nil {
		return errors.Trace(err)
	}

	if err := c.updateSavepoints(savepoints); err != nil {
		return errors.Trace(err)
	}
<<<<<<< HEAD
	if len(items) > 0 {
		atomic.StoreInt32(&c.isQuiescent, 0)
	} else {
		atomic.StoreInt32(&c.isQuiescent, 1)
=======

	ddlJobsCounter.Add(float64(len(jobs)))
	binlogCounter.Add(float64(len(items)))
	for nodeID, pos := range savepoints {
		savepoint.WithLabelValues(nodeID).Set(posToFloat(&pos))
>>>>>>> a5c37beb
	}
	return nil
}

func (c *Collector) prepare(ctx context.Context) error {
	nodes, err := c.reg.Nodes(ctx)
	if err != nil {
		return errors.Trace(err)
	}
	online := make(map[string]bool)
	for _, n := range nodes {
		// stop collect if any pump node is offline
		if !n.IsAlive {
			return errors.Errorf("pump with nodeID(%s) is offline, give up this round of processing", n.NodeID)
		}
		_, ok := c.pumps[n.NodeID]
		if !ok {
			pos, err := c.getSavePoints(n.NodeID)
			if err != nil {
				return errors.Trace(err)
			}

			log.Infof("node %s get save point %v", n.NodeID, pos)
			p, err := NewPump(n.NodeID, c.clusterID, n.Host, c.timeout, pos, c.batch, c.interval)
			if err != nil {
				return errors.Trace(err)
			}
			c.pumps[n.NodeID] = p
		}
		online[n.NodeID] = true
	}
	for id, p := range c.pumps {
		if !online[id] {
			// release invalid connection
			p.Close()
			delete(c.pumps, id)
			log.Infof("node(%s) of cluster(%d) on host(%s) has been removed and release the connection to it",
				id, p.clusterID, p.host)
		}
	}

	savepoints := make(map[string]binlog.Pos)
	for id, p := range c.pumps {
		savepoints[id] = p.current
	}
	c.mu.Lock()
	c.status = savepoints
	c.mu.Unlock()
	return nil
}

func (c *Collector) store(items map[int64]*binlog.Binlog) error {
	boundary := c.window.LoadLower()
	b := c.boltdb.NewBatch()

	for commitTS, item := range items {
		if commitTS < boundary {
			log.Errorf("FATAL ERROR: commitTs(%d) of binlog exceeds the lower boundary of window, may miss processing, ITEM(%v)",
				commitTS, item)
		}
		payload, err := item.Marshal()
		if err != nil {
			return errors.Trace(err)
		}
		key := codec.EncodeInt([]byte{}, commitTS)
		data, err := encodePayload(payload)
		if err != nil {
			return errors.Trace(err)
		}
		b.Put(key, data)
	}

	err := c.boltdb.Commit(binlogNamespace, b)
	return errors.Trace(err)
}

func (c *Collector) updateSavepoints(savePoints map[string]binlog.Pos) error {
	for id, pos := range savePoints {
		data, err := pos.Marshal()
		if err != nil {
			return errors.Trace(err)
		}
		err = c.boltdb.Put(savepointNamespace, []byte(id), data)
		if err != nil {
			return errors.Trace(err)
		}
		if p, ok := c.pumps[id]; ok {
			p.current = pos
		}
	}
	return nil
}

func (c *Collector) getSavePoints(nodeID string) (binlog.Pos, error) {
	var savePoint = binlog.Pos{}
	payload, err := c.boltdb.Get(savepointNamespace, []byte(nodeID))
	if err != nil {
		if errors.IsNotFound(err) {
			return savePoint, nil
		}

		return savePoint, errors.Trace(err)
	}
	if err := savePoint.Unmarshal(payload); err != nil {
		return savePoint, errors.Trace(err)
	}
	return savePoint, nil
}

func (c *Collector) grabDDLJobs(ctx context.Context, items map[int64]*binlog.Binlog) (map[int64]*model.Job, error) {
	res := make(map[int64]*model.Job)
	for _, item := range items {
		if item.DdlJobId > 0 {
			job, err := c.getDDLJob(item.DdlJobId)
			if err != nil {
				return nil, errors.Trace(err)
			}
			for job == nil {
				select {
				case <-ctx.Done():
					return nil, errors.Trace(ctx.Err())
				case <-time.After(c.timeout):
					job, err = c.getDDLJob(item.DdlJobId)
					if err != nil {
						return nil, errors.Trace(err)
					}
				}
			}
			res[item.DdlJobId] = job
		}
	}
	return res, nil
}

func (c *Collector) getDDLJob(id int64) (*model.Job, error) {
	version, err := c.tiStore.CurrentVersion()
	if err != nil {
		return nil, errors.Trace(err)
	}
	snapshot, err := c.tiStore.GetSnapshot(version)
	if err != nil {
		return nil, errors.Trace(err)
	}
	snapMeta := meta.NewSnapshotMeta(snapshot)
	job, err := snapMeta.GetHistoryDDLJob(id)
	if err != nil {
		return nil, errors.Trace(err)
	}
	return job, nil
}

func (c *Collector) storeDDLJobs(jobs map[int64]*model.Job) error {
	b := c.boltdb.NewBatch()
	for id, job := range jobs {
		if err := job.DecodeArgs(); err != nil {
			return errors.Trace(err)
		}
		payload, err := job.Encode()
		if err != nil {
			return errors.Trace(err)
		}
		key := codec.EncodeInt([]byte{}, id)
		b.Put(key, payload)
	}
	err := c.boltdb.Commit(ddlJobNamespace, b)
	return errors.Trace(err)
}

// LoadHistoryDDLJobs loads all history DDL jobs from TiDB
func (c *Collector) LoadHistoryDDLJobs() error {
	version, err := c.tiStore.CurrentVersion()
	if err != nil {
		return errors.Trace(err)
	}
	snapshot, err := c.tiStore.GetSnapshot(version)
	if err != nil {
		return errors.Trace(err)
	}
	snapMeta := meta.NewSnapshotMeta(snapshot)
	jobs, err := snapMeta.GetAllHistoryDDLJobs()
	if err != nil {
		return errors.Trace(err)
	}
	for _, job := range jobs {
		key := codec.EncodeInt([]byte{}, job.ID)
		_, err = c.boltdb.Get(ddlJobNamespace, key)
		if err != nil {
			if !errors.IsNotFound(err) {
				return errors.Trace(err)
			}
			if err := job.DecodeArgs(); err != nil {
				return errors.Trace(err)
			}
			payload, err := job.Encode()
			if err != nil {
				return errors.Trace(err)
			}
			if err := c.boltdb.Put(ddlJobNamespace, key, payload); err != nil {
				return errors.Trace(err)
			}
		}
	}
	return nil
}

// IsQuiescent specifies whether the all binlogs are consumed
func (c *Collector) IsQuiescent() bool {
	return atomic.LoadInt32(&c.isQuiescent) == 1
}

// Status exposes collector's status to HTTP handler.
func (c *Collector) Status(w http.ResponseWriter, r *http.Request) {
	lower := c.window.LoadLower()
	upper := c.window.LoadUpper()

	var status struct {
		SavePoints    map[string]binlog.Pos
		DepositWindow struct {
			Lower int64
			Upper int64
		}
	}
	c.mu.Lock()
	defer c.mu.Unlock()
	status.SavePoints = c.status
	status.DepositWindow.Lower = lower
	status.DepositWindow.Upper = upper

	json.NewEncoder(w).Encode(status)
}<|MERGE_RESOLUTION|>--- conflicted
+++ resolved
@@ -169,18 +169,17 @@
 	if err := c.updateSavepoints(savepoints); err != nil {
 		return errors.Trace(err)
 	}
-<<<<<<< HEAD
+
 	if len(items) > 0 {
 		atomic.StoreInt32(&c.isQuiescent, 0)
 	} else {
 		atomic.StoreInt32(&c.isQuiescent, 1)
-=======
+	}
 
 	ddlJobsCounter.Add(float64(len(jobs)))
 	binlogCounter.Add(float64(len(items)))
 	for nodeID, pos := range savepoints {
 		savepoint.WithLabelValues(nodeID).Set(posToFloat(&pos))
->>>>>>> a5c37beb
 	}
 	return nil
 }
