<<<<<<< HEAD
hash: dabfbdfe07f62d0135d77a197b70dd40e3f683aebf38ee8b3c2352bfafe839c5
updated: 2018-08-30T11:36:23.978528452+08:00
=======
hash: 34c3d07a0f300439c1b22971da92c9769611dc5d565f507f512d0f34589729ce
updated: 2018-08-23T13:32:02.952979+08:00
>>>>>>> e490e080
imports:
- name: github.com/apache/thrift
  version: 3ae304268e1b058dc51642a83921e1d7ce7a1d12
  subpackages:
  - lib/go/thrift
- name: github.com/beorn7/perks
  version: 3ac7bf7a47d159a033b107610db8a1b6575507a4
  subpackages:
  - quantile
- name: github.com/BurntSushi/toml
  version: 99064174e013895bbd9b025c31100bd1d9b590ca
- name: github.com/cloudfoundry-incubator/candiedyaml
  version: 99c3df83b51532e3615f851d8c2dbb638f5313bf
- name: github.com/cockroachdb/cmux
  version: 112f0506e7743d64a6eb8fedbcff13d9979bbf92
- name: github.com/codahale/hdrhistogram
  version: 3a0bb77429bd3a61596f5e8a3172445844342120
- name: github.com/coreos/bbolt
  version: 32c383e75ce054674c53b5a07e55de85332aee14
- name: github.com/coreos/etcd
  version: fb5cd6f1c72c2b98e0c4453444cdfba306da867b
  subpackages:
  - alarm
  - auth
  - auth/authpb
  - client
  - clientv3
  - clientv3/concurrency
  - clientv3/namespace
  - clientv3/naming
  - compactor
  - discovery
  - embed
  - error
  - etcdserver
  - etcdserver/api
  - etcdserver/api/etcdhttp
  - etcdserver/api/v2http
  - etcdserver/api/v2http/httptypes
  - etcdserver/api/v3client
  - etcdserver/api/v3election
  - etcdserver/api/v3election/v3electionpb
  - etcdserver/api/v3election/v3electionpb/gw
  - etcdserver/api/v3lock
  - etcdserver/api/v3lock/v3lockpb
  - etcdserver/api/v3lock/v3lockpb/gw
  - etcdserver/api/v3rpc
  - etcdserver/api/v3rpc/rpctypes
  - etcdserver/auth
  - etcdserver/etcdserverpb
  - etcdserver/etcdserverpb/gw
  - etcdserver/membership
  - etcdserver/stats
  - integration
  - lease
  - lease/leasehttp
  - lease/leasepb
  - mvcc
  - mvcc/backend
  - mvcc/mvccpb
  - pkg/adt
  - pkg/contention
  - pkg/cors
  - pkg/cpuutil
  - pkg/crc
  - pkg/debugutil
  - pkg/fileutil
  - pkg/httputil
  - pkg/idutil
  - pkg/ioutil
  - pkg/logutil
  - pkg/monotime
  - pkg/netutil
  - pkg/pathutil
  - pkg/pbutil
  - pkg/runtime
  - pkg/schedule
  - pkg/srv
  - pkg/testutil
  - pkg/tlsutil
  - pkg/transport
  - pkg/types
  - pkg/wait
  - proxy/grpcproxy
  - proxy/grpcproxy/adapter
  - proxy/grpcproxy/cache
  - raft
  - raft/raftpb
  - rafthttp
  - snap
  - snap/snappb
  - store
  - version
  - wal
  - wal/walpb
- name: github.com/coreos/go-semver
  version: 568e959cd89871e61434c1143528d9162da89ef2
  subpackages:
  - semver
- name: github.com/coreos/go-systemd
  version: bfdc81d0d7e0fb19447b08571f63b774495251ce
  subpackages:
  - daemon
  - journal
  - util
- name: github.com/coreos/pkg
  version: fa29b1d70f0beaddd4c7021607cc3c3be8ce94b8
  subpackages:
  - capnslog
- name: github.com/cznic/mathutil
  version: ca4c9f2c136954238c3158b92de72078c7672ecc
- name: github.com/cznic/sortutil
  version: 4c7342852e65c2088c981288f2c5610d10b9f7f4
- name: github.com/davecgh/go-spew
  version: 8991bc29aa16c548c550c7ff78260e27b9ab7c73
  subpackages:
  - spew
- name: github.com/dgrijalva/jwt-go
  version: d2709f9f1f31ebcda9651b03077758c1f3a0018c
- name: github.com/eapache/go-resiliency
  version: ea41b0fad31007accc7f806884dcdf3da98b79ce
  subpackages:
  - breaker
- name: github.com/eapache/go-xerial-snappy
  version: 776d5712da21bc4762676d614db1d8a64f4238b0
- name: github.com/eapache/queue
  version: 093482f3f8ce946c05bcba64badd2c82369e084d
- name: github.com/ghodss/yaml
  version: aa0c862057666179de291b67d9f093d12b5a8473
- name: github.com/go-sql-driver/mysql
  version: d523deb1b23d913de5bdada721a6071e71283618
- name: github.com/gogo/protobuf
  version: 342cbe0a04158f6dcb03ca0079991a51a4248c02
  subpackages:
  - proto
- name: github.com/golang-collections/collections
  version: 604e922904d35e97f98a774db7881f049cd8d970
  subpackages:
  - queue
- name: github.com/golang/groupcache
  version: 02826c3e79038b59d737d3b1c0a1d937f71a4433
  subpackages:
  - lru
- name: github.com/golang/protobuf
  version: b4deda0973fb4c70b50d226b1af49f3da59f5265
  subpackages:
  - jsonpb
  - proto
  - protoc-gen-go/descriptor
  - ptypes
  - ptypes/any
  - ptypes/duration
  - ptypes/struct
  - ptypes/timestamp
- name: github.com/golang/snappy
  version: 723cc1e459b8eea2dea4583200fd60757d40097a
- name: github.com/google/btree
  version: 316fb6d3f031ae8f4d457c6c5186b9e3ded70435
- name: github.com/google/gofuzz
  version: 24818f796faf91cd76ec7bddd72458fbced7a6c1
- name: github.com/gorilla/context
  version: 08b5f424b9271eedf6f9f0ce86cb9396ed337a42
- name: github.com/gorilla/mux
  version: e3702bed27f0d39777b0b37b664b6280e8ef8fbf
- name: github.com/grpc-ecosystem/go-grpc-middleware
  version: 15ea7401d63d2d8c2f17472d22359564615a9f7a
  subpackages:
  - tags
  - tracing/opentracing
  - util/metautils
- name: github.com/grpc-ecosystem/go-grpc-prometheus
  version: 93bf4626fba73b751b0f3cdf2649be4ce0c420cd
- name: github.com/grpc-ecosystem/grpc-gateway
  version: 07f5e79768022f9a3265235f0db4ac8c3f675fec
  subpackages:
  - runtime
  - runtime/internal
  - utilities
- name: github.com/jonboulle/clockwork
  version: 2eee05ed794112d45db504eb05aa693efd2b8b09
- name: github.com/juju/errors
  version: 6f54ff6318409d31ff16261533ce2c8381a4fd5d
- name: github.com/matttproud/golang_protobuf_extensions
  version: c12348ce28de40eed0136aa2b644d0ee0650e56c
  subpackages:
  - pbutil
- name: github.com/ngaut/deadline
  version: fae8f9dfd7048de16575b9d4c255278e38c28a4f
- name: github.com/ngaut/log
  version: cec23d3e10b016363780d894a0eb732a12c06e02
- name: github.com/ngaut/pools
  version: b7bc8c42aac787667ba45adea78233f53f548443
- name: github.com/ngaut/sync2
  version: 7a24ed77b2efb460c1468b7dc917821c66e80e55
- name: github.com/onsi/gomega
<<<<<<< HEAD
  version: 62bff4df71bdbc266561a0caee19f0594b17c240
=======
  version: 38ca19236de6fbe62537be60136602cf095daa35
>>>>>>> e490e080
  subpackages:
  - format
  - internal/assertion
  - internal/asyncassertion
  - internal/oraclematcher
  - internal/testingtsupport
  - matchers
  - matchers/support/goraph/bipartitegraph
  - matchers/support/goraph/edge
  - matchers/support/goraph/node
  - matchers/support/goraph/util
  - types
- name: github.com/opentracing/opentracing-go
  version: bd9c3193394760d98b2fa6ebb2291f0cd1d06a7d
  subpackages:
  - ext
  - log
- name: github.com/petar/GoLLRB
  version: 53be0d36a84c2a886ca057d34b6aa4468df9ccb4
  subpackages:
  - llrb
- name: github.com/pierrec/lz4
  version: dbe9298ce0992bc74bd23afef466c795d0d8afa0
  subpackages:
  - internal/xxh32
- name: github.com/pingcap/goleveldb
  version: 158edde5a354460121af007d02a00b01c8d03443
  subpackages:
  - leveldb
  - leveldb/cache
  - leveldb/comparer
  - leveldb/errors
  - leveldb/filter
  - leveldb/iterator
  - leveldb/journal
  - leveldb/memdb
  - leveldb/opt
  - leveldb/storage
  - leveldb/table
  - leveldb/util
- name: github.com/pingcap/kvproto
  version: 4647096953d282e989b79c6e9b325aec3312b8ac
  subpackages:
  - pkg/coprocessor
  - pkg/eraftpb
  - pkg/errorpb
  - pkg/kvrpcpb
  - pkg/metapb
  - pkg/pdpb
  - pkg/raft_serverpb
  - pkg/tikvpb
- name: github.com/pingcap/pd
  version: 722081d662b31a334c0a24b7955c1ac4424609bc
  subpackages:
  - pd-client
- name: github.com/pingcap/tidb
  version: ef6590e1899a35515cf6a99353baf3d4d99db543
  subpackages:
  - ast
  - config
  - context
  - ddl
  - ddl/util
  - distsql
  - distsql/xeval
  - domain
  - evaluator
  - executor
  - executor/aggfuncs
  - expression
  - expression/aggregation
  - infoschema
  - inspectkv
  - kv
  - meta
  - meta/autoid
  - metrics
  - model
  - mysql
  - owner
  - parser
  - parser/opcode
  - perfschema
  - plan
  - plan/statistics
  - privilege
  - privilege/privileges
  - session
  - sessionctx
  - sessionctx/autocommit
  - sessionctx/binloginfo
  - sessionctx/db
  - sessionctx/forupdate
  - sessionctx/stmtctx
  - sessionctx/variable
  - statistics
  - store/localstore
  - store/localstore/engine
  - store/localstore/goleveldb
  - store/tikv
  - store/tikv/latch
  - store/tikv/mock-tikv
  - store/tikv/oracle
  - store/tikv/oracle/oracles
  - store/tikv/tikvrpc
  - structure
  - table
  - table/tables
  - tablecodec
  - terror
  - types
  - types/json
  - util
  - util/admin
  - util/auth
  - util/bytes
  - util/charset
  - util/chunk
  - util/codec
  - util/distinct
  - util/encrypt
  - util/execdetails
  - util/format
  - util/goroutine_pool
  - util/hack
  - util/israce
  - util/kvcache
  - util/logutil
  - util/memory
  - util/mock
  - util/mvmap
  - util/printer
  - util/ranger
  - util/segmentmap
  - util/sqlexec
  - util/stringutil
- name: github.com/pingcap/tidb-tools
<<<<<<< HEAD
  version: 85f3b6e13d6c98824050f42e72e80ba10ad859d7
  subpackages:
  - pkg
  - pkg/dbutil
  - pkg/etcd
  - pkg/utils
  - tidb-binlog
  - tidb-binlog/node
  - tidb-binlog/slave_binlog_proto
  - tidb-binlog/slave_binlog_proto/go-binlog
=======
  version: e86decffcef0e8b826d2847b8dbd64b9ea9727fc
  subpackages:
  - tidb_binlog/slave_binlog_proto/go-binlog
>>>>>>> e490e080
- name: github.com/pingcap/tipb
  version: 4141907f6909f62af0378aa1c891c46f34aed0a7
  subpackages:
  - go-binlog
  - go-tipb
  - sharedbytes
- name: github.com/pkg/errors
  version: 645ef00459ed84a119197bfb8d8205042c6df63d
- name: github.com/prometheus/client_golang
  version: c5b7fccd204277076155f10851dad72b76a49317
  subpackages:
  - prometheus
  - prometheus/push
- name: github.com/prometheus/client_model
  version: fa8ad6fec33561be4280a8f0514318c79d7f6cb6
  subpackages:
  - go
- name: github.com/prometheus/common
  version: 4402f4e5ea79ec15f3c574773b6a5198fbea215f
  subpackages:
  - expfmt
  - internal/bitbucket.org/ww/goautoneg
  - model
- name: github.com/prometheus/procfs
  version: abf152e5f3e97f2fafac028d2cc06c1feb87ffa5
- name: github.com/rcrowley/go-metrics
  version: e2704e165165ec55d062f5919b4b29494e9fa790
  subpackages:
  - exp
- name: github.com/samuel/go-zookeeper
  version: e6b59f6144beb8570562539c1898a0b1fea34b41
  subpackages:
  - zk
- name: github.com/Shopify/sarama
  version: f7be6aa2bc7b2e38edf816b08b582782194a1c02
- name: github.com/siddontang/go
  version: 1e9ce2a5ac4092fdf61e293634e40bfb49595105
  subpackages:
  - ioutil2
- name: github.com/sirupsen/logrus
<<<<<<< HEAD
  version: 51df1d314861d341546c26e4354ce760fe4bb02b
=======
  version: fc587f31c804fe6853cd90f0d8d90af588eca5bd
>>>>>>> e490e080
- name: github.com/soheilhy/cmux
  version: bf4a8ede9e87c006fe1d4278c6c7f2b8be1fa84c
- name: github.com/spaolacci/murmur3
  version: f09979ecbc725b9e6d41a297405f65e7e8804acc
- name: github.com/syndtr/goleveldb
  version: c4c61651e9e37fa117f53c5a906d3b63090d8445
  subpackages:
  - leveldb
  - leveldb/cache
  - leveldb/comparer
  - leveldb/errors
  - leveldb/filter
  - leveldb/iterator
  - leveldb/journal
  - leveldb/memdb
  - leveldb/opt
  - leveldb/storage
  - leveldb/table
  - leveldb/util
- name: github.com/twinj/uuid
  version: 70cac2bcd273ef6a371bb96cde363d28b68734c3
- name: github.com/uber/jaeger-client-go
  version: 252d853b2a4f3cfc98bb89c3a8bb3d3aa50ed4d6
  subpackages:
  - config
  - internal/baggage
  - internal/baggage/remote
  - internal/spanlog
  - internal/throttler
  - internal/throttler/remote
  - log
  - rpcmetrics
  - thrift
  - thrift-gen/agent
  - thrift-gen/baggage
  - thrift-gen/jaeger
  - thrift-gen/sampling
  - thrift-gen/zipkincore
  - transport
  - utils
- name: github.com/uber/jaeger-lib
  version: ed3a127ec5fef7ae9ea95b01b542c47fbd999ce5
  subpackages:
  - metrics
- name: github.com/ugorji/go
  version: f1f1a805ed361a0e078bb537e4ea78cd37dcf065
  subpackages:
  - codec
- name: github.com/unrolled/render
  version: 4206df6ff70175d219fdb4672ae157fbed820103
- name: github.com/xiang90/probing
  version: 07dd2e8dfe18522e9c447ba95f2fe95262f63bb2
- name: github.com/zanmato1984/clickhouse
  version: 6c32f7b4cd79451e23e7369c500d082815380b3e
  subpackages:
  - lib/binary
  - lib/column
  - lib/data
  - lib/protocol
  - lib/types
  - lib/writebuffer
- name: golang.org/x/crypto
  version: 1351f936d976c60a0a48d728281922cf63eafb8d
  subpackages:
  - bcrypt
  - blowfish
  - ssh/terminal
- name: golang.org/x/net
  version: d1e1b351919c6738fdeb9893d5c998b161464f0c
  repo: https://github.com/golang/net.git
  subpackages:
  - context
  - html
  - html/atom
  - html/charset
  - http2
  - http2/hpack
  - idna
  - internal/timeseries
  - lex/httplex
  - trace
- name: golang.org/x/sys
  version: 8d1157a435470616f975ff9bb013bea8d0962067
  repo: https://github.com/golang/sys.git
  vcs: git
  subpackages:
  - unix
- name: golang.org/x/text
  version: 4ee4af566555f5fbe026368b75596286a312663a
  repo: https://github.com/golang/text.git
  subpackages:
  - encoding
  - encoding/charmap
  - encoding/htmlindex
  - encoding/internal
  - encoding/internal/identifier
  - encoding/japanese
  - encoding/korean
  - encoding/simplifiedchinese
  - encoding/traditionalchinese
  - encoding/unicode
  - internal/tag
  - internal/utf8internal
  - language
  - runes
  - secure
  - secure/bidirule
  - transform
  - unicode/bidi
  - unicode/norm
- name: golang.org/x/time
  version: c06e80d9300e4443158a03817b8a8cb37d230320
  subpackages:
  - rate
- name: google.golang.org/appengine
  version: 4216e58b9158e5f1c906f1aca75162a46a2ec88a
  subpackages:
  - cloudsql
  - internal
  - internal/app_identity
  - internal/modules
- name: google.golang.org/genproto
  version: 09f6ed296fc66555a25fe4ce95173148778dfa85
  subpackages:
  - googleapis/api/annotations
  - googleapis/rpc/status
- name: google.golang.org/grpc
  version: 41344da2231b913fa3d983840a57a6b1b7b631a1
  subpackages:
  - balancer
  - balancer/base
  - balancer/roundrobin
  - channelz
  - codes
  - connectivity
  - credentials
  - encoding
  - encoding/proto
  - grpclb/grpc_lb_v1/messages
  - grpclog
  - health/grpc_health_v1
  - internal
  - keepalive
  - metadata
  - naming
  - peer
  - resolver
  - resolver/dns
  - resolver/passthrough
  - stats
  - status
  - tap
  - transport
- name: gopkg.in/natefinch/lumberjack.v2
  version: a96e63847dc3c67d17befa69c303767e2f84e54f
- name: gopkg.in/yaml.v2
  version: cd8b52f8269e0feb286dfeef29f8fe4d5b397e0b
testImports:
- name: github.com/pingcap/check
  version: 1c287c953996ab3a0bf535dba9d53d809d3dc0b6<|MERGE_RESOLUTION|>--- conflicted
+++ resolved
@@ -1,10 +1,5 @@
-<<<<<<< HEAD
 hash: dabfbdfe07f62d0135d77a197b70dd40e3f683aebf38ee8b3c2352bfafe839c5
-updated: 2018-08-30T11:36:23.978528452+08:00
-=======
-hash: 34c3d07a0f300439c1b22971da92c9769611dc5d565f507f512d0f34589729ce
-updated: 2018-08-23T13:32:02.952979+08:00
->>>>>>> e490e080
+updated: 2018-09-04T15:06:00.777418+08:00
 imports:
 - name: github.com/apache/thrift
   version: 3ae304268e1b058dc51642a83921e1d7ce7a1d12
@@ -119,7 +114,7 @@
 - name: github.com/cznic/sortutil
   version: 4c7342852e65c2088c981288f2c5610d10b9f7f4
 - name: github.com/davecgh/go-spew
-  version: 8991bc29aa16c548c550c7ff78260e27b9ab7c73
+  version: d8f796af33cc11cb798c1aaeb27a4ebc5099927d
   subpackages:
   - spew
 - name: github.com/dgrijalva/jwt-go
@@ -170,7 +165,7 @@
 - name: github.com/gorilla/mux
   version: e3702bed27f0d39777b0b37b664b6280e8ef8fbf
 - name: github.com/grpc-ecosystem/go-grpc-middleware
-  version: 15ea7401d63d2d8c2f17472d22359564615a9f7a
+  version: 498ae206fc3cfe81cd82e48c1d4354026fa5f9ec
   subpackages:
   - tags
   - tracing/opentracing
@@ -200,11 +195,7 @@
 - name: github.com/ngaut/sync2
   version: 7a24ed77b2efb460c1468b7dc917821c66e80e55
 - name: github.com/onsi/gomega
-<<<<<<< HEAD
   version: 62bff4df71bdbc266561a0caee19f0594b17c240
-=======
-  version: 38ca19236de6fbe62537be60136602cf095daa35
->>>>>>> e490e080
   subpackages:
   - format
   - internal/assertion
@@ -227,7 +218,7 @@
   subpackages:
   - llrb
 - name: github.com/pierrec/lz4
-  version: dbe9298ce0992bc74bd23afef466c795d0d8afa0
+  version: ea731401f5c95a8ba30f15787e5e0fb77c60c66b
   subpackages:
   - internal/xxh32
 - name: github.com/pingcap/goleveldb
@@ -342,7 +333,6 @@
   - util/sqlexec
   - util/stringutil
 - name: github.com/pingcap/tidb-tools
-<<<<<<< HEAD
   version: 85f3b6e13d6c98824050f42e72e80ba10ad859d7
   subpackages:
   - pkg
@@ -353,11 +343,6 @@
   - tidb-binlog/node
   - tidb-binlog/slave_binlog_proto
   - tidb-binlog/slave_binlog_proto/go-binlog
-=======
-  version: e86decffcef0e8b826d2847b8dbd64b9ea9727fc
-  subpackages:
-  - tidb_binlog/slave_binlog_proto/go-binlog
->>>>>>> e490e080
 - name: github.com/pingcap/tipb
   version: 4141907f6909f62af0378aa1c891c46f34aed0a7
   subpackages:
@@ -398,11 +383,7 @@
   subpackages:
   - ioutil2
 - name: github.com/sirupsen/logrus
-<<<<<<< HEAD
-  version: 51df1d314861d341546c26e4354ce760fe4bb02b
-=======
-  version: fc587f31c804fe6853cd90f0d8d90af588eca5bd
->>>>>>> e490e080
+  version: 78fa2915c1fa231f62e0438da493688c21ca678e
 - name: github.com/soheilhy/cmux
   version: bf4a8ede9e87c006fe1d4278c6c7f2b8be1fa84c
 - name: github.com/spaolacci/murmur3
@@ -425,7 +406,7 @@
 - name: github.com/twinj/uuid
   version: 70cac2bcd273ef6a371bb96cde363d28b68734c3
 - name: github.com/uber/jaeger-client-go
-  version: 252d853b2a4f3cfc98bb89c3a8bb3d3aa50ed4d6
+  version: 12b4b58a7d8119c9f22db2745df843fca67a310a
   subpackages:
   - config
   - internal/baggage
@@ -444,7 +425,7 @@
   - transport
   - utils
 - name: github.com/uber/jaeger-lib
-  version: ed3a127ec5fef7ae9ea95b01b542c47fbd999ce5
+  version: 34d9cc24e47ab70783050b52f79c06eb3ac850ba
   subpackages:
   - metrics
 - name: github.com/ugorji/go
@@ -525,7 +506,7 @@
   - internal/app_identity
   - internal/modules
 - name: google.golang.org/genproto
-  version: 09f6ed296fc66555a25fe4ce95173148778dfa85
+  version: b0a3dcfcd1a9bd48e63634bd8802960804cf8315
   subpackages:
   - googleapis/api/annotations
   - googleapis/rpc/status
@@ -562,4 +543,4 @@
   version: cd8b52f8269e0feb286dfeef29f8fe4d5b397e0b
 testImports:
 - name: github.com/pingcap/check
-  version: 1c287c953996ab3a0bf535dba9d53d809d3dc0b6+  version: 9b266636177e249ec28b0aeffe8e86bc272bb481