package sql

import (
	"database/sql"
	"fmt"
	"net"
	"strconv"
	"strings"
	"time"

	"github.com/go-sql-driver/mysql"
	"github.com/juju/errors"
<<<<<<< HEAD
	"github.com/kshvakov/clickhouse"
=======
	// Importing ClickHouse sql driver.
	_ "github.com/kshvakov/clickhouse"
>>>>>>> 10b2bfc9
	"github.com/ngaut/log"
	tddl "github.com/pingcap/tidb/ddl"
	"github.com/pingcap/tidb/infoschema"
	tmysql "github.com/pingcap/tidb/mysql"
	"github.com/pingcap/tidb/terror"
)

var (
	// MaxDMLRetryCount defines maximum number of times of DML retrying.
	MaxDMLRetryCount = 100
	// MaxDDLRetryCount defines maximum number of times of DDL retrying.
	MaxDDLRetryCount = 5
	// RetryWaitTime defines wait time when retrying.
	RetryWaitTime = 3 * time.Second
)

// ExecuteSQLs execute sqls in a transaction with retry.
func ExecuteSQLs(db *sql.DB, sqls []string, args [][]interface{}, isDDL bool) error {
	if len(sqls) == 0 {
		return nil
	}

	retryCount := MaxDMLRetryCount
	if isDDL {
		retryCount = MaxDDLRetryCount
	}

	var err error
	for i := 0; i < retryCount; i++ {
		if i > 0 {
			//log.Warnf("exec sql retry %d - %v", i, sqls)
			time.Sleep(RetryWaitTime)
		}

		err = ExecuteTxn(db, sqls, args)
		if err == nil {
			return nil
		}
	}

	return errors.Trace(err)
}

// ExecuteTxn executes transaction
func ExecuteTxn(db *sql.DB, sqls []string, args [][]interface{}) error {
	txn, err := db.Begin()
	if err != nil {
		log.Errorf("exec sqls[%v] begin failed %v", sqls, errors.ErrorStack(err))
		return errors.Trace(err)
	}

	for i := range sqls {
		//log.Debugf("[exec][sql]%s[args]%v", sqls[i], args[i])

		_, err = txn.Exec(sqls[i], args[i]...)
		if err != nil {
			log.Errorf("[exec][sql]%s[args]%v[error]%v", sqls[i], args[i], err)
			rerr := txn.Rollback()
			if rerr != nil {
				log.Errorf("[rollback][error]%v", rerr)
			}
			return errors.Trace(err)
		}
	}

	err = txn.Commit()
	if err != nil {
		log.Errorf("exec sqls[%v] commit failed %v", sqls, errors.ErrorStack(err))
		return errors.Trace(err)
	}

	return nil
}

// OpenDB creates an instance of sql.DB.
func OpenDB(proto string, host string, port int, username string, password string) (*sql.DB, error) {
	dbDSN := fmt.Sprintf("%s:%s@tcp(%s:%d)/?charset=utf8mb4,utf8&multiStatements=true", username, password, host, port)
	db, err := sql.Open(proto, dbDSN)
	if err != nil {
		return nil, errors.Trace(err)
	}

	return db, nil
}

// IgnoreDDLError checks the error can be ignored or not.
func IgnoreDDLError(err error) bool {
	errCode, ok := GetSQLErrCode(err)
	if !ok {
		return false
	}
	// we can get error code from:
	// infoschema's error definition: https://github.com/pingcap/tidb/blob/master/infoschema/infoschema.go
	// DDL's error definition: https://github.com/pingcap/tidb/blob/master/ddl/ddl.go
	// tidb/mysql error code definition: https://github.com/pingcap/tidb/blob/master/mysql/errcode.go
	switch errCode {
	case infoschema.ErrDatabaseExists.Code(), infoschema.ErrDatabaseNotExists.Code(), infoschema.ErrDatabaseDropExists.Code(),
		infoschema.ErrTableExists.Code(), infoschema.ErrTableNotExists.Code(), infoschema.ErrTableDropExists.Code(),
		infoschema.ErrColumnExists.Code(), infoschema.ErrColumnNotExists.Code(), infoschema.ErrIndexExists.Code(),
		tddl.ErrCantDropFieldOrKey.Code(), tmysql.ErrDupKeyName:
		return true
	default:
		return false
	}
}

<<<<<<< HEAD
=======
// GetSQLErrCode returns error code if err is a mysql error
func GetSQLErrCode(err error) (terror.ErrCode, bool) {
	mysqlErr, ok := errors.Cause(err).(*mysql.MySQLError)
	if !ok {
		return -1, false
	}

	return terror.ErrCode(mysqlErr.Number), true
}

// GetTidbPosition gets tidb's position.
func GetTidbPosition(db *sql.DB) (int64, error) {
	/*
		example in tidb:
		mysql> SHOW MASTER STATUS;
		+-------------+--------------------+--------------+------------------+-------------------+
		| File        | Position           | Binlog_Do_DB | Binlog_Ignore_DB | Executed_Gtid_Set |
		+-------------+--------------------+--------------+------------------+-------------------+
		| tidb-binlog | 400718757701615617 |              |                  |                   |
		+-------------+--------------------+--------------+------------------+-------------------+
	*/
	rows, err := db.Query("SHOW MASTER STATUS")
	if err != nil {
		return 0, errors.Trace(err)
	}
	defer rows.Close()

	for rows.Next() {
		fields, err1 := ScanRow(rows)
		if err1 != nil {
			return 0, errors.Trace(err1)
		}

		ts, err1 := strconv.ParseInt(string(fields["Position"]), 10, 64)
		if err1 != nil {
			return 0, errors.Trace(err1)
		}
		return ts, nil
	}
	return 0, errors.New("get slave cluster's ts failed")
}

// ScanRow scans rows into a map.
func ScanRow(rows *sql.Rows) (map[string][]byte, error) {
	cols, err := rows.Columns()
	if err != nil {
		return nil, errors.Trace(err)
	}

	colVals := make([][]byte, len(cols))
	colValsI := make([]interface{}, len(colVals))
	for i := range colValsI {
		colValsI[i] = &colVals[i]
	}

	err = rows.Scan(colValsI...)
	if err != nil {
		return nil, errors.Trace(err)
	}

	result := make(map[string][]byte)
	for i := range colVals {
		result[cols[i]] = colVals[i]
	}

	return result, nil
}

>>>>>>> 10b2bfc9
// CHHostAndPort is a CH host:port pair.
type CHHostAndPort struct {
	Host string
	Port int
}

// ParseCHAddr parses an address config string to CHHostAndPort pairs.
func ParseCHAddr(addr string) ([]CHHostAndPort, error) {
	hostParts := strings.Split(addr, ",")
	result := make([]CHHostAndPort, 0, len(hostParts))
	for _, hostStr := range hostParts {
		trimedHostStr := strings.TrimSpace(hostStr)
		host, portStr, err := net.SplitHostPort(trimedHostStr)
		if err != nil {
			return nil, errors.Trace(err)
		}
		port, err := strconv.Atoi(strings.TrimSpace(portStr))
		if err != nil {
			return nil, errors.Annotate(err, "port is not number")
		}
		result = append(result, CHHostAndPort{
			Host: host,
			Port: port,
		})
	}
	return result, nil
}

<<<<<<< HEAD
func composeCHDSN(host string, port int, username string, password string, dbName string) string {
	dbDSN := fmt.Sprintf("tcp://%s:%d?", host, port)
	if len(username) > 0 {
		dbDSN = fmt.Sprintf("%susername=%s&", dbDSN, username)
	}
	if len(password) > 0 {
		dbDSN = fmt.Sprintf("%spassword=%s&", dbDSN, password)
	}
	if len(dbName) > 0 {
		dbDSN = fmt.Sprintf("%sdatabase=%s&", dbDSN, dbName)
	}
	return dbDSN
}

// OpenCH opens a connection to CH and returns the standard SQL driver's DB interface.
func OpenCH(host string, port int, username string, password string, dbName string) (*sql.DB, error) {
	dbDSN := composeCHDSN(host, port, username, password, dbName)
	log.Infof("Connecting to %s", dbDSN)
	db, err := sql.Open("clickhouse", dbDSN)
=======
// OpenCH opens a connection to ClickHouse.
func OpenCH(proto string, host string, port int, username string, password string) (*sql.DB, error) {
	dbDSN := fmt.Sprintf("tcp://%s:%d", host, port)
	log.Infof("Connecting to %s", dbDSN)
	db, err := sql.Open(proto, dbDSN)
>>>>>>> 10b2bfc9
	if err != nil {
		return nil, errors.Trace(err)
	}

	return db, nil
<<<<<<< HEAD
}

// OpenCHDirect opens a connection to CH and returns the raw CH driver's connection interface.
// It is mainly used for batch inserting which uses CH's block interface.
func OpenCHDirect(host string, port int, username string, password string, dbName string) (clickhouse.Clickhouse, error) {
	dbDSN := composeCHDSN(host, port, username, password, dbName)
	return clickhouse.OpenDirect(dbDSN)
=======
>>>>>>> 10b2bfc9
}<|MERGE_RESOLUTION|>--- conflicted
+++ resolved
@@ -10,12 +10,7 @@
 
 	"github.com/go-sql-driver/mysql"
 	"github.com/juju/errors"
-<<<<<<< HEAD
 	"github.com/kshvakov/clickhouse"
-=======
-	// Importing ClickHouse sql driver.
-	_ "github.com/kshvakov/clickhouse"
->>>>>>> 10b2bfc9
 	"github.com/ngaut/log"
 	tddl "github.com/pingcap/tidb/ddl"
 	"github.com/pingcap/tidb/infoschema"
@@ -122,8 +117,6 @@
 	}
 }
 
-<<<<<<< HEAD
-=======
 // GetSQLErrCode returns error code if err is a mysql error
 func GetSQLErrCode(err error) (terror.ErrCode, bool) {
 	mysqlErr, ok := errors.Cause(err).(*mysql.MySQLError)
@@ -192,7 +185,6 @@
 	return result, nil
 }
 
->>>>>>> 10b2bfc9
 // CHHostAndPort is a CH host:port pair.
 type CHHostAndPort struct {
 	Host string
@@ -221,7 +213,6 @@
 	return result, nil
 }
 
-<<<<<<< HEAD
 func composeCHDSN(host string, port int, username string, password string, dbName string) string {
 	dbDSN := fmt.Sprintf("tcp://%s:%d?", host, port)
 	if len(username) > 0 {
@@ -241,19 +232,11 @@
 	dbDSN := composeCHDSN(host, port, username, password, dbName)
 	log.Infof("Connecting to %s", dbDSN)
 	db, err := sql.Open("clickhouse", dbDSN)
-=======
-// OpenCH opens a connection to ClickHouse.
-func OpenCH(proto string, host string, port int, username string, password string) (*sql.DB, error) {
-	dbDSN := fmt.Sprintf("tcp://%s:%d", host, port)
-	log.Infof("Connecting to %s", dbDSN)
-	db, err := sql.Open(proto, dbDSN)
->>>>>>> 10b2bfc9
 	if err != nil {
 		return nil, errors.Trace(err)
 	}
 
 	return db, nil
-<<<<<<< HEAD
 }
 
 // OpenCHDirect opens a connection to CH and returns the raw CH driver's connection interface.
@@ -261,6 +244,4 @@
 func OpenCHDirect(host string, port int, username string, password string, dbName string) (clickhouse.Clickhouse, error) {
 	dbDSN := composeCHDSN(host, port, username, password, dbName)
 	return clickhouse.OpenDirect(dbDSN)
-=======
->>>>>>> 10b2bfc9
-}+}
