package dailytest

import (
	"database/sql"
<<<<<<< HEAD

=======
>>>>>>> c833ed08
	"github.com/ngaut/log"
)

// test different data type of mysql
// mysql will change boolean to tinybit(1)
var case1 = []string{`
create table  binlog_case1 (
	id int auto_increment,
	t_boolean boolean,
	t_bigint BIGINT,
	t_double DOUBLE,
	t_decimal DECIMAL(38,19),
	t_bit BIT(64),
	t_date DATE,
	t_datetime DATETIME,
	t_timestamp TIMESTAMP NULL,
	t_time TIME,
	t_year YEAR,
	t_char CHAR,
	t_varchar VARCHAR(10),
	t_blob BLOB,
	t_text TEXT,
	t_enum ENUM('enum1', 'enum2', 'enum3'),
	t_set SET('a', 'b', 'c'),
	t_json JSON,
	primary key(id)
) ENGINE=InnoDB DEFAULT CHARSET=utf8 COLLATE=utf8_bin;
`,
	`
insert into binlog_case1(t_boolean, t_bigint, t_double, t_decimal, t_bit
	,t_date, t_datetime, t_timestamp, t_time, t_year
	,t_char, t_varchar, t_blob, t_text, t_enum
	,t_set, t_json) values
	(true, 9223372036854775807, 123.123, 123456789012.123456789012, b'1000001'
	,'1000-01-01', '9999-12-31 23:59:59', '19731230153000', '23:59:59', 1970
	,'测', '测试', 'blob', '测试text', 'enum2'
	,'a,b', NULL);
`,
	`
insert into binlog_case1(t_boolean) values(TRUE);
`,
	`
insert into binlog_case1(t_boolean) values(FALSE);
`,
	// minmum value of bigint
	`
insert into binlog_case1(t_bigint) values(-9223372036854775808);
`,
	// maximum value of bigint
	`
insert into binlog_case1(t_bigint) values(9223372036854775807);
`,
	`
insert into binlog_case1(t_json) values('{"key1": "value1", "key2": "value2"}');
`,
}

var case1Clean = []string{`
	drop table binlog_case1`,
}

<<<<<<< HEAD
// RunCase run some simple test case
func RunCase(src *sql.DB, dst *sql.DB) {

	RunTest(src, dst, func(src *sql.DB) {
		err := execSQLs(src, case1)
		if err != nil {
			log.Fatal(err)
		}
	})

	// clean table
	RunTest(src, dst, func(src *sql.DB) {
		err := execSQLs(src, case1Clean)
		if err != nil {
			log.Fatal(err)
		}
	})
=======
// RunSimpleCase run some simple test case
func RunSimpleCase(src *sql.DB) {
	err := execSQLs(src, case1)
	if err != nil {
		log.Fatal(err)
	}
}

// ClearSimpleCase clear the simple test case table and data
func ClearSimpleCase(src *sql.DB) {
	// clean table
	err := execSQLs(src, case1Clean)
	if err != nil {
		log.Fatal(err)
	}
>>>>>>> c833ed08
}<|MERGE_RESOLUTION|>--- conflicted
+++ resolved
@@ -2,11 +2,9 @@
 
 import (
 	"database/sql"
-<<<<<<< HEAD
 
-=======
->>>>>>> c833ed08
 	"github.com/ngaut/log"
+	"github.com/pingcap/tidb-binlog/diff"
 )
 
 // test different data type of mysql
@@ -67,11 +65,9 @@
 	drop table binlog_case1`,
 }
 
-<<<<<<< HEAD
 // RunCase run some simple test case
-func RunCase(src *sql.DB, dst *sql.DB) {
-
-	RunTest(src, dst, func(src *sql.DB) {
+func RunCase(cfg *diff.Config, src *sql.DB, dst *sql.DB) {
+	RunTest(cfg, src, dst, func(src *sql.DB) {
 		err := execSQLs(src, case1)
 		if err != nil {
 			log.Fatal(err)
@@ -79,27 +75,10 @@
 	})
 
 	// clean table
-	RunTest(src, dst, func(src *sql.DB) {
+	RunTest(cfg, src, dst, func(src *sql.DB) {
 		err := execSQLs(src, case1Clean)
 		if err != nil {
 			log.Fatal(err)
 		}
 	})
-=======
-// RunSimpleCase run some simple test case
-func RunSimpleCase(src *sql.DB) {
-	err := execSQLs(src, case1)
-	if err != nil {
-		log.Fatal(err)
-	}
-}
-
-// ClearSimpleCase clear the simple test case table and data
-func ClearSimpleCase(src *sql.DB) {
-	// clean table
-	err := execSQLs(src, case1Clean)
-	if err != nil {
-		log.Fatal(err)
-	}
->>>>>>> c833ed08
 }