// Copyright 2019 PingCAP, Inc.
//
// Licensed under the Apache License, Version 2.0 (the "License");
// you may not use this file except in compliance with the License.
// You may obtain a copy of the License at
//
//     http://www.apache.org/licenses/LICENSE-2.0
//
// Unless required by applicable law or agreed to in writing, software
// distributed under the License is distributed on an "AS IS" BASIS,
// See the License for the specific language governing permissions and
// limitations under the License.

package loader

import (
	"fmt"
	"sort"
	"strconv"
	"strings"

	"github.com/pingcap/tidb-binlog/drainer/loopbacksync"

	"github.com/pingcap/log"
	"go.uber.org/zap"
)

// DMLType represents the dml type
type DMLType int

// DMLType types
const (
	UnknownDMLType DMLType = 0
	InsertDMLType  DMLType = 1
	UpdateDMLType  DMLType = 2
	DeleteDMLType  DMLType = 3
)

// DML holds the dml info
type DML struct {
	Database string
	Table    string

	Tp DMLType
	// only set when Tp = UpdateDMLType
	OldValues map[string]interface{}
	Values    map[string]interface{}

	info *tableInfo
}

// DDL holds the ddl info
type DDL struct {
	Database string
	Table    string
	SQL      string
	// should skip to execute this DDL at downstream and just refresh the downstream table info.
	// one case for this usage is for bidirectional replication and only execute DDL at one side.
	ShouldSkip bool
}

// Txn holds transaction info, an DDL or DML sequences
type Txn struct {
	DMLs []*DML
	DDL  *DDL

	AppliedTS int64

	// This field is used to hold arbitrary data you wish to include so it
	// will be available when receiving on the Successes channel
	Metadata interface{}
}

// AppendDML append a dml
func (t *Txn) AppendDML(dml *DML) {
	t.DMLs = append(t.DMLs, dml)
}

// NewDDLTxn return a Txn
func NewDDLTxn(db string, table string, sql string) *Txn {
	txn := new(Txn)
	txn.DDL = &DDL{
		Database: db,
		Table:    table,
		SQL:      sql,
	}

	return txn
}

func (t *Txn) String() string {
	if t.isDDL() {
		return fmt.Sprintf("{ddl: %s}", t.DDL.SQL)
	}

	return fmt.Sprintf("dml: %v", t.DMLs)
}

func (t *Txn) isDDL() bool {
	return t.DDL != nil
}

func (dml *DML) primaryKeys() []string {
	if dml.info.primaryKey == nil {
		return nil
	}

	return dml.info.primaryKey.columns
}

func (dml *DML) primaryKeyValues() []interface{} {
	names := dml.primaryKeys()

	values := make([]interface{}, 0, len(names))
	for _, name := range names {
		v := dml.Values[name]
		values = append(values, v)
	}

	return values
}

func (dml *DML) formatKey() string {
	return formatKey(dml.primaryKeyValues())
}

func (dml *DML) updateKey() bool {
	if len(dml.OldValues) == 0 {
		return false
	}

	values := dml.primaryKeyValues()
	oldValues := dml.oldPrimaryKeyValues()

	for i := 0; i < len(values); i++ {
		if values[i] != oldValues[i] {
			return true
		}
	}

	return false
}

func (dml *DML) String() string {
	return fmt.Sprintf("{db: %s, table: %s,tp: %v values: %d old_values: %d}",
		dml.Database, dml.Table, dml.Tp, len(dml.Values), len(dml.OldValues))
}

func (dml *DML) oldPrimaryKeyValues() []interface{} {
	if len(dml.OldValues) == 0 {
		return dml.primaryKeyValues()
	}

	names := dml.primaryKeys()

	values := make([]interface{}, 0, len(names))
	for _, name := range names {
		v := dml.OldValues[name]
		values = append(values, v)
	}

	return values
}

// TableName returns the fully qualified name of the DML's table
func (dml *DML) TableName() string {
	return quoteSchema(dml.Database, dml.Table)
}

func (dml *DML) updateSQL() (sql string, args []interface{}) {
	builder := new(strings.Builder)

	fmt.Fprintf(builder, "UPDATE %s SET ", dml.TableName())

	for name, arg := range dml.Values {
		if len(args) > 0 {
			builder.WriteByte(',')
		}
		fmt.Fprintf(builder, "%s = ?", quoteName(name))
		args = append(args, arg)
	}

	builder.WriteString(" WHERE ")

	whereArgs := dml.buildWhere(builder)
	args = append(args, whereArgs...)

	builder.WriteString(" LIMIT 1")
	sql = builder.String()
	return
}

func createMarkTableDDL() string {
<<<<<<< HEAD
	sql := fmt.Sprintf("CREATE TABLE If Not Exists %s (%s bigint not null,%s bigint not null DEFAULT 0, %s bigint DEFAULT 0, %s varchar(64) ,PRIMARY KEY (%s,%s));", loopbacksync.MarkTableName, loopbacksync.ID, loopbacksync.ChannelID, loopbacksync.Val, loopbacksync.ChannelInfo, loopbacksync.ID, loopbacksync.ChannelID)
=======
	sql := fmt.Sprintf("CREATE TABLE If Not Exists %s ( %s bigint primary key, %s bigint DEFAULT 0, %s varchar(64));", loopbacksync.MarkTableName, loopbacksync.ChannelID, loopbacksync.Val, loopbacksync.ChannelInfo)
>>>>>>> b485469c
	return sql
}

func (dml *DML) buildWhere(builder *strings.Builder) (args []interface{}) {
	wnames, wargs := dml.whereSlice()
	for i := 0; i < len(wnames); i++ {
		if i > 0 {
			builder.WriteString(" AND ")
		}
		if wargs[i] == nil {
			builder.WriteString(quoteName(wnames[i]) + " IS NULL")
		} else {
			builder.WriteString(quoteName(wnames[i]) + " = ?")
			args = append(args, wargs[i])
		}
	}
	return
}

func (dml *DML) whereValues(names []string) (values []interface{}) {
	valueMap := dml.Values
	if dml.Tp == UpdateDMLType {
		valueMap = dml.OldValues
	}

	for _, name := range names {
		v := valueMap[name]
		values = append(values, v)
	}
	return
}

func (dml *DML) whereSlice() (colNames []string, args []interface{}) {
	// Try to use unique key values when available
	for _, index := range dml.info.uniqueKeys {
		values := dml.whereValues(index.columns)
		notAnyNil := true
		for i := 0; i < len(values); i++ {
			if values[i] == nil {
				notAnyNil = false
				break
			}
		}
		if notAnyNil {
			return index.columns, values
		}
	}

	// Fallback to use all columns
	names := dml.columnNames()
	return names, dml.whereValues(names)
}

func (dml *DML) deleteSQL() (sql string, args []interface{}) {
	builder := new(strings.Builder)

	fmt.Fprintf(builder, "DELETE FROM %s WHERE ", dml.TableName())
	args = dml.buildWhere(builder)
	builder.WriteString(" LIMIT 1")

	sql = builder.String()
	return
}

func (dml *DML) columnNames() []string {
	names := make([]string, 0, len(dml.Values))

	for name := range dml.Values {
		names = append(names, name)
	}

	sort.Strings(names)
	return names
}

func (dml *DML) replaceSQL() (sql string, args []interface{}) {
	names := dml.columnNames()
	sql = fmt.Sprintf("REPLACE INTO %s(%s) VALUES(%s)", dml.TableName(), buildColumnList(names), holderString(len(names)))
	for _, name := range names {
		v := dml.Values[name]
		args = append(args, v)
	}
	return
}

func (dml *DML) insertSQL() (sql string, args []interface{}) {
	sql, args = dml.replaceSQL()
	sql = strings.Replace(sql, "REPLACE", "INSERT", 1)
	return
}

func (dml *DML) sql() (sql string, args []interface{}) {
	switch dml.Tp {
	case InsertDMLType:
		return dml.insertSQL()
	case UpdateDMLType:
		return dml.updateSQL()
	case DeleteDMLType:
		return dml.deleteSQL()
	}

	log.Debug("get sql for dml", zap.Reflect("dml", dml), zap.String("sql", sql), zap.Reflect("args", args))

	return
}

func formatKey(values []interface{}) string {
	builder := new(strings.Builder)
	for i, v := range values {
		if i != 0 {
			builder.WriteString("--")
		}
		fmt.Fprintf(builder, "%v", v)
	}

	return builder.String()
}

func getKey(names []string, values map[string]interface{}) string {
	builder := new(strings.Builder)
	for _, name := range names {
		v := values[name]
		if v == nil {
			continue
		}

		fmt.Fprintf(builder, "(%s: %v)", name, v)
	}

	return builder.String()
}

func getKeys(dml *DML) (keys []string) {
	info := dml.info

	tableName := dml.TableName()

	var addOldKey int
	var addNewKey int

	for _, index := range info.uniqueKeys {
		key := getKey(index.columns, dml.Values)
		if len(key) > 0 {
			addNewKey++
			keys = append(keys, key+tableName)
		}
	}

	if dml.Tp == UpdateDMLType {
		for _, index := range info.uniqueKeys {
			key := getKey(index.columns, dml.OldValues)
			if len(key) > 0 {
				addOldKey++
				keys = append(keys, key+tableName)
			}
		}
	}

	if addNewKey == 0 {
		key := getKey(info.columns, dml.Values) + tableName
		key = strconv.Itoa(int(genHashKey(key)))
		keys = append(keys, key)
	}

	if dml.Tp == UpdateDMLType && addOldKey == 0 {
		key := getKey(info.columns, dml.OldValues) + tableName
		key = strconv.Itoa(int(genHashKey(key)))
		keys = append(keys, key)
	}

	return
}<|MERGE_RESOLUTION|>--- conflicted
+++ resolved
@@ -191,11 +191,7 @@
 }
 
 func createMarkTableDDL() string {
-<<<<<<< HEAD
 	sql := fmt.Sprintf("CREATE TABLE If Not Exists %s (%s bigint not null,%s bigint not null DEFAULT 0, %s bigint DEFAULT 0, %s varchar(64) ,PRIMARY KEY (%s,%s));", loopbacksync.MarkTableName, loopbacksync.ID, loopbacksync.ChannelID, loopbacksync.Val, loopbacksync.ChannelInfo, loopbacksync.ID, loopbacksync.ChannelID)
-=======
-	sql := fmt.Sprintf("CREATE TABLE If Not Exists %s ( %s bigint primary key, %s bigint DEFAULT 0, %s varchar(64));", loopbacksync.MarkTableName, loopbacksync.ChannelID, loopbacksync.Val, loopbacksync.ChannelInfo)
->>>>>>> b485469c
 	return sql
 }
 
