--- conflicted
+++ resolved
@@ -183,12 +183,8 @@
 		case <-time.After(waitTime):
 		}
 
-		 b, ok := p.getPrewriteBinlogEntity(startTS)
+		b, ok := p.getPrewriteBinlogEntity(startTS)
 		if ok {
-<<<<<<< HEAD
-			if ok := p.query(t, b); !ok {
-				continue
-=======
 			time.Sleep(waitTime)
 			// check again after sleep a moment
 			b, ok = p.getPrewriteBinlogEntity(startTS)
@@ -196,7 +192,6 @@
 				if ok := p.query(t, b); !ok {
 					continue
 				}
->>>>>>> 8cce9ed4
 			}
 		}
 		return
