// Copyright 2019 PingCAP, Inc.
//
// Licensed under the Apache License, Version 2.0 (the "License");
// you may not use this file except in compliance with the License.
// You may obtain a copy of the License at
//
//     http://www.apache.org/licenses/LICENSE-2.0
//
// Unless required by applicable law or agreed to in writing, software
// distributed under the License is distributed on an "AS IS" BASIS,
// See the License for the specific language governing permissions and
// limitations under the License.

package sync

import (
	"database/sql"
	"strings"
	"sync"

	"github.com/pingcap/tidb-binlog/drainer/loopbacksync"

	"github.com/pingcap/errors"
	"github.com/pingcap/log"
	"github.com/pingcap/tidb-binlog/drainer/relay"
	"github.com/pingcap/tidb-binlog/drainer/translator"
	"github.com/pingcap/tidb-binlog/pkg/loader"
	"github.com/prometheus/client_golang/prometheus"
)

var _ Syncer = &MysqlSyncer{}

// MysqlSyncer sync binlog to Mysql
type MysqlSyncer struct {
	db      *sql.DB
	loader  loader.Loader
	relayer relay.Relayer
	*baseSyncer
}

// should only be used for unit test to create mock db
var createDB = loader.CreateDBWithSQLMode

<<<<<<< HEAD
// CreateLoader create the Loader instance.
func CreateLoader(
	cfg *DBConfig,
	worker int,
	batchSize int,
	queryHistogramVec *prometheus.HistogramVec,
	sqlMode *string,
	destDBType string,
) (db *sql.DB, ld loader.Loader, err error) {
	db, err = createDB(cfg.User, cfg.Password, cfg.Host, cfg.Port, sqlMode)
=======
// NewMysqlSyncer returns a instance of MysqlSyncer
func NewMysqlSyncer(cfg *DBConfig, tableInfoGetter translator.TableInfoGetter, worker int, batchSize int, queryHistogramVec *prometheus.HistogramVec, sqlMode *string, destDBType string, relayer relay.Relayer, info *loopbacksync.LoopBackSync) (*MysqlSyncer, error) {
	db, err := createDB(cfg.User, cfg.Password, cfg.Host, cfg.Port, sqlMode)
>>>>>>> d42bd567
	if err != nil {
		return nil, nil, errors.Trace(err)
	}

	var opts []loader.Option
	opts = append(opts, loader.WorkerCount(worker), loader.BatchSize(batchSize), loader.SaveAppliedTS(destDBType == "tidb"), loader.SetloopBackSyncInfo(info))
	if queryHistogramVec != nil {
		opts = append(opts, loader.Metrics(&loader.MetricsGroup{
			QueryHistogramVec: queryHistogramVec,
			EventCounterVec:   nil,
		}))
	}

	if cfg.SyncMode != 0 {
		mode := loader.SyncMode(cfg.SyncMode)
		opts = append(opts, loader.SyncModeOption(mode))

		if mode == loader.SyncPartialColumn {
			var oldMode, newMode string
			oldMode, newMode, err = relaxSQLMode(db)
			if err != nil {
				return nil, nil, errors.Trace(err)
			}

			if newMode != oldMode {
				db.Close()
				db, err = createDB(cfg.User, cfg.Password, cfg.Host, cfg.Port, &newMode)
				if err != nil {
					return nil, nil, errors.Trace(err)
				}
			}
		}
	}

	ld, err = loader.NewLoader(db, opts...)
	if err != nil {
		db.Close()
		return nil, nil, errors.Trace(err)
	}

	return
}

// NewMysqlSyncer returns a instance of MysqlSyncer
func NewMysqlSyncer(
	cfg *DBConfig,
	tableInfoGetter translator.TableInfoGetter,
	worker int,
	batchSize int,
	queryHistogramVec *prometheus.HistogramVec,
	sqlMode *string,
	destDBType string,
	relayer relay.Relayer,
) (*MysqlSyncer, error) {
	db, loader, err := CreateLoader(cfg, worker, batchSize, queryHistogramVec, sqlMode, destDBType)
	if err != nil {
		return nil, errors.Trace(err)
	}

	s := &MysqlSyncer{
		db:         db,
		loader:     loader,
		relayer:    relayer,
		baseSyncer: newBaseSyncer(tableInfoGetter),
	}

	go s.run()

	return s, nil
}

// set newMode as the oldMode query from db by removing "STRICT_TRANS_TABLES".
func relaxSQLMode(db *sql.DB) (oldMode string, newMode string, err error) {
	row := db.QueryRow("SELECT @@SESSION.sql_mode;")
	err = row.Scan(&oldMode)
	if err != nil {
		return "", "", errors.Trace(err)
	}

	toRemove := "STRICT_TRANS_TABLES"
	newMode = oldMode

	if !strings.Contains(oldMode, toRemove) {
		return
	}

	// concatenated by "," like: mode1,mode2
	newMode = strings.Replace(newMode, toRemove+",", "", -1)
	newMode = strings.Replace(newMode, ","+toRemove, "", -1)
	newMode = strings.Replace(newMode, toRemove, "", -1)

	return
}

// SetSafeMode make the MysqlSyncer to use safe mode or not
func (m *MysqlSyncer) SetSafeMode(mode bool) {
	m.loader.SetSafeMode(mode)
}

// Sync implements Syncer interface
func (m *MysqlSyncer) Sync(item *Item) error {
	// `relayer` is nil if relay log is disabled.
	if m.relayer != nil {
		pos, err := m.relayer.WriteBinlog(item.Schema, item.Table, item.Binlog, item.PrewriteValue)
		if err != nil {
			return err
		}
		item.RelayLogPos = pos
	}

	txn, err := translator.TiBinlogToTxn(m.tableInfoGetter, item.Schema, item.Table, item.Binlog, item.PrewriteValue)
	if err != nil {
		return errors.Trace(err)
	}
	txn.Metadata = item

	select {
	case <-m.errCh:
		return m.err
	case m.loader.Input() <- txn:
		return nil
	}
}

// Close implements Syncer interface
func (m *MysqlSyncer) Close() error {
	m.loader.Close()

	err := <-m.Error()

	if m.relayer != nil {
		closeRelayerErr := m.relayer.Close()
		if err != nil {
			err = closeRelayerErr
		}
	}

	return err
}

func (m *MysqlSyncer) run() {
	var wg sync.WaitGroup

	// handle success
	wg.Add(1)
	go func() {
		defer wg.Done()

		for txn := range m.loader.Successes() {
			item := txn.Metadata.(*Item)
			item.AppliedTS = txn.AppliedTS
			if m.relayer != nil {
				m.relayer.GCBinlog(item.RelayLogPos)
			}
			m.success <- item
		}
		close(m.success)
		log.Info("Successes chan quit")
	}()

	// run loader
	err := m.loader.Run()

	wg.Wait()
	m.db.Close()
	m.setErr(err)
}<|MERGE_RESOLUTION|>--- conflicted
+++ resolved
@@ -41,7 +41,6 @@
 // should only be used for unit test to create mock db
 var createDB = loader.CreateDBWithSQLMode
 
-<<<<<<< HEAD
 // CreateLoader create the Loader instance.
 func CreateLoader(
 	cfg *DBConfig,
@@ -50,13 +49,9 @@
 	queryHistogramVec *prometheus.HistogramVec,
 	sqlMode *string,
 	destDBType string,
+	info *loopbacksync.LoopBackSync,
 ) (db *sql.DB, ld loader.Loader, err error) {
 	db, err = createDB(cfg.User, cfg.Password, cfg.Host, cfg.Port, sqlMode)
-=======
-// NewMysqlSyncer returns a instance of MysqlSyncer
-func NewMysqlSyncer(cfg *DBConfig, tableInfoGetter translator.TableInfoGetter, worker int, batchSize int, queryHistogramVec *prometheus.HistogramVec, sqlMode *string, destDBType string, relayer relay.Relayer, info *loopbacksync.LoopBackSync) (*MysqlSyncer, error) {
-	db, err := createDB(cfg.User, cfg.Password, cfg.Host, cfg.Port, sqlMode)
->>>>>>> d42bd567
 	if err != nil {
 		return nil, nil, errors.Trace(err)
 	}
@@ -110,8 +105,9 @@
 	sqlMode *string,
 	destDBType string,
 	relayer relay.Relayer,
+	info *loopbacksync.LoopBackSync,
 ) (*MysqlSyncer, error) {
-	db, loader, err := CreateLoader(cfg, worker, batchSize, queryHistogramVec, sqlMode, destDBType)
+	db, loader, err := CreateLoader(cfg, worker, batchSize, queryHistogramVec, sqlMode, destDBType, info)
 	if err != nil {
 		return nil, errors.Trace(err)
 	}
