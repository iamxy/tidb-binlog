--- conflicted
+++ resolved
@@ -31,7 +31,6 @@
 			DmlData: &pb.DMLData{
 				Events: generateDMLEvents(),
 			},
-<<<<<<< HEAD
 		}: &loader.Txn{
 			DMLs: []*loader.DML{
 				{
@@ -63,22 +62,13 @@
 				},
 			},
 		},
-=======
-		}: &loader.Txn{},
->>>>>>> 9d0b4f6d
 	}
 
 	for binlog, txn := range tests {
 		getTxn, err := pbBinlogToTxn(binlog)
 		c.Assert(err, check.IsNil)
 		c.Assert(getTxn.DDL, check.DeepEquals, txn.DDL)
-		for i, dml := range getTxn.DMLs {
-			c.Assert(dml.Database, check.Equals, txn.DMLs[i].Database)
-			c.Assert(dml.Table, check.Equals, txn.DMLs[i].Table)
-			c.Assert(dml.Tp, check.Equals, txn.DMLs[i].Tp)
-			c.Assert(dml.Values, check.DeepEquals, txn.DMLs[i].Values)
-			c.Assert(dml.OldValues, check.DeepEquals, txn.DMLs[i].OldValues)
-		}
+		c.Assert(getTxn.DMLs, check.DeepEquals, txn.DMLs)
 	}
 }
 
