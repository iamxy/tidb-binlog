package executor

import (
	// mysql driver
	_ "github.com/go-sql-driver/mysql"
)

// DBConfig is the DB configuration.
type DBConfig struct {
	Host          string `toml:"host" json:"host"`
	User          string `toml:"user" json:"user"`
	Password      string `toml:"password" json:"password"`
	Port          int    `toml:"port" json:"port"`
	BinlogFileDir string `toml:"dir" json:"dir"`
	Compression   string `toml:"compression" json:"compression"`
<<<<<<< HEAD
	TimeLimit     string `toml:"time-limit" json:"time-limit"`
	SizeLimit     string `toml:"size-limit" json:"size-limit"`
=======

	KafkaAddrs   string `toml:"kafka-addrs" json:"kafka-addrs"`
	KafkaVersion string `toml:"kafka-version" json:"kafka-version"`
	// get it from pd
	ClusterID uint64 `toml:"-" json:"-"`
>>>>>>> 44222747
}<|MERGE_RESOLUTION|>--- conflicted
+++ resolved
@@ -13,14 +13,11 @@
 	Port          int    `toml:"port" json:"port"`
 	BinlogFileDir string `toml:"dir" json:"dir"`
 	Compression   string `toml:"compression" json:"compression"`
-<<<<<<< HEAD
 	TimeLimit     string `toml:"time-limit" json:"time-limit"`
 	SizeLimit     string `toml:"size-limit" json:"size-limit"`
-=======
 
 	KafkaAddrs   string `toml:"kafka-addrs" json:"kafka-addrs"`
 	KafkaVersion string `toml:"kafka-version" json:"kafka-version"`
 	// get it from pd
 	ClusterID uint64 `toml:"-" json:"-"`
->>>>>>> 44222747
 }