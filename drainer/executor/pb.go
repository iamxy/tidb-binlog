package executor

import (
	"github.com/juju/errors"
	bf "github.com/pingcap/tidb-binlog/pkg/binlogfile"
	"github.com/pingcap/tidb-binlog/pkg/compress"
<<<<<<< HEAD
	"github.com/pingcap/tidb-binlog/pkg/index"
=======
>>>>>>> cd6e6920
	pb "github.com/pingcap/tidb-binlog/proto/binlog"
	"github.com/pingcap/tidb-binlog/pump"
)

type pbExecutor struct {
	dir       string
	binlogger pump.Binlogger
	idx       *index.PbIndex
}

func newPB(cfg *DBConfig) (Executor, error) {
	var (
		binlogger pump.Binlogger
		err       error
	)
	dirPath := cfg.BinlogFileDir
	names, err := bf.ReadDir(dirPath)
	if err != nil {
		return nil, errors.Trace(err)
	}

	codec := compress.ToCompressionCodec(cfg.Compression)
	if len(names) > 0 {
		binlogger, err = pump.OpenBinlogger(dirPath, codec)
	} else {
		binlogger, err = pump.CreateBinlogger(dirPath, codec)
	}
	if err != nil {
		return nil, errors.Trace(err)
	}

	idx, err := index.NewPbIndex(cfg.BinlogFileDir, cfg.IndexName)
	if err != nil {
		return nil, errors.Trace(err)
	}
	idx.SetInterval(cfg.IndexInterval)

	go idx.Run()

	return &pbExecutor{
		dir:       cfg.BinlogFileDir,
		binlogger: binlogger,
		idx:       idx,
	}, nil
}

func (p *pbExecutor) Execute(sqls []string, args [][]interface{}, commitTSs []int64, isDDL bool) error {
	if len(sqls) == 0 {
		return nil
	}
	binlog := &pb.Binlog{CommitTs: commitTSs[0]}
	if isDDL {
		binlog.Tp = pb.BinlogType_DDL
		binlog.DdlQuery = []byte(sqls[0])
		return p.saveBinlog(binlog)
	}

	binlog.Tp = pb.BinlogType_DML
	binlog.DmlData = new(pb.DMLData)
	for i := range sqls {
		// event can be only pb.Event, otherwise need to panic
		event := args[i][0].(*pb.Event)
		binlog.DmlData.Events = append(binlog.DmlData.Events, *event)
	}

	return errors.Trace(p.saveBinlog(binlog))
}

func (p *pbExecutor) Close() error {
	p.idx.Close()
	return p.binlogger.Close()
}

func (p *pbExecutor) saveBinlog(binlog *pb.Binlog) error {
	data, err := binlog.Marshal()
	if err != nil {
		return errors.Trace(err)
	}

<<<<<<< HEAD
	offset, err := p.binlogger.WriteTail(data)
	if err != nil {
		return errors.Trace(err)
	}
	pos := index.Position{Ts: binlog.CommitTs, File: p.binlogger.Name(), Offset: offset}
	p.idx.MarkOffset(pos)
	return nil
=======
	_, err = p.binlogger.WriteTail(data)
	return errors.Trace(err)
>>>>>>> cd6e6920
}<|MERGE_RESOLUTION|>--- conflicted
+++ resolved
@@ -4,10 +4,6 @@
 	"github.com/juju/errors"
 	bf "github.com/pingcap/tidb-binlog/pkg/binlogfile"
 	"github.com/pingcap/tidb-binlog/pkg/compress"
-<<<<<<< HEAD
-	"github.com/pingcap/tidb-binlog/pkg/index"
-=======
->>>>>>> cd6e6920
 	pb "github.com/pingcap/tidb-binlog/proto/binlog"
 	"github.com/pingcap/tidb-binlog/pump"
 )
@@ -15,7 +11,6 @@
 type pbExecutor struct {
 	dir       string
 	binlogger pump.Binlogger
-	idx       *index.PbIndex
 }
 
 func newPB(cfg *DBConfig) (Executor, error) {
@@ -39,18 +34,9 @@
 		return nil, errors.Trace(err)
 	}
 
-	idx, err := index.NewPbIndex(cfg.BinlogFileDir, cfg.IndexName)
-	if err != nil {
-		return nil, errors.Trace(err)
-	}
-	idx.SetInterval(cfg.IndexInterval)
-
-	go idx.Run()
-
 	return &pbExecutor{
 		dir:       cfg.BinlogFileDir,
 		binlogger: binlogger,
-		idx:       idx,
 	}, nil
 }
 
@@ -77,7 +63,6 @@
 }
 
 func (p *pbExecutor) Close() error {
-	p.idx.Close()
 	return p.binlogger.Close()
 }
 
@@ -87,16 +72,6 @@
 		return errors.Trace(err)
 	}
 
-<<<<<<< HEAD
-	offset, err := p.binlogger.WriteTail(data)
-	if err != nil {
-		return errors.Trace(err)
-	}
-	pos := index.Position{Ts: binlog.CommitTs, File: p.binlogger.Name(), Offset: offset}
-	p.idx.MarkOffset(pos)
-	return nil
-=======
 	_, err = p.binlogger.WriteTail(data)
 	return errors.Trace(err)
->>>>>>> cd6e6920
 }