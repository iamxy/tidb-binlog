package storage

import (
	"context"
	"encoding/binary"
	"math"
	"os"
	"path"
	"sync"
	"sync/atomic"
	"time"

	"github.com/juju/errors"
	"github.com/ngaut/log"
	pkgutil "github.com/pingcap/tidb-binlog/pkg/util"
	"github.com/pingcap/tidb/kv"
	"github.com/pingcap/tidb/store/tikv"
	"github.com/pingcap/tidb/store/tikv/oracle"
	pb "github.com/pingcap/tipb/go-binlog"
	"github.com/syndtr/goleveldb/leveldb"
	"github.com/syndtr/goleveldb/leveldb/util"
)

const (
	maxTxnTimeoutSecond int64 = 600
)

var (
	// save gcTS, the max TS we have gc, for binlog not greater than gcTS, we can delete it from storage
	gcTSKey = []byte("!binlog!gcts")
	// save maxCommitTS, we can get binlog in range [gcTS, maxCommitTS]  from PullCommitBinlog
	maxCommitTSKey = []byte("!binlog!maxCommitTS")
	// save the valuePointer we should start push binlog item to sorter when restart
	handlePointerKey = []byte("!binlog!handlePointer")
	// save valuePointer headPointer, for binlog in vlog not after headPointer, we have save it in metadata db
	// at start up, we can scan the vlog from headPointer and save the ts -> valuePointer to metadata db
	headPointerKey = []byte("!binlog!headPointer")
)

// Storage is the interface to handle binlog storage
type Storage interface {
	WriteBinlog(binlog *pb.Binlog) error

	// delete <= ts
	GCTS(ts int64)

	MaxCommitTS() int64

	// PullCommitBinlog return the chan to consume the binlog
	PullCommitBinlog(ctx context.Context, last int64) <-chan []byte

	Close() error
}

var _ Storage = &Append{}

// Append implement the Storage interface
type Append struct {
	dir  string
	vlog *valueLog

	metadata       *leveldb.DB
	sorter         *sorter
	tiStore        kv.Storage
	tiLockResolver *tikv.LockResolver
	latestTS       int64

	gcTS          int64
	maxCommitTS   int64
	headPointer   valuePointer
	handlePointer valuePointer

	sortItems          chan sortItem
	handleSortItemQuit chan struct{}

	writeCh chan *request

	options *Options

	close chan struct{}
	wg    sync.WaitGroup
}

// NewAppend returns a instance of Append
func NewAppend(dir string, options *Options) (append *Append, err error) {
	return NewAppendWithResolver(dir, options, nil, nil)
}

// NewAppendWithResolver returns a instance of Append
// if tiStore and tiLockResolver is not nil, we will try to query tikv to know weather a txn is committed
func NewAppendWithResolver(dir string, options *Options, tiStore kv.Storage, tiLockResolver *tikv.LockResolver) (append *Append, err error) {
	if options == nil {
		options = DefaultOptions()
	}

	kvDir := path.Join(dir, "kv")
	valueDir := path.Join(dir, "value")
	err = os.MkdirAll(valueDir, 0755)
	if err != nil {
		return nil, errors.Trace(err)
	}

	vlog := new(valueLog)
	err = vlog.open(valueDir, options)
	if err != nil {
		return nil, errors.Trace(err)
	}

	metadata, err := leveldb.OpenFile(kvDir, nil)
	if err != nil {
		return nil, errors.Trace(err)
	}

	writeCh := make(chan *request, 1<<10)
	append = &Append{
		dir:            dir,
		vlog:           vlog,
		metadata:       metadata,
		writeCh:        writeCh,
		options:        options,
		tiStore:        tiStore,
		tiLockResolver: tiLockResolver,

		close:     make(chan struct{}),
		sortItems: make(chan sortItem, 1024),
	}

	append.gcTS, err = append.readGCTSFromDB()
	if err != nil {
		return nil, errors.Trace(err)
	}
	gcTSGause.Set(float64(append.gcTS))

	append.maxCommitTS, err = append.readInt64(maxCommitTSKey)
	if err != nil {
		return nil, errors.Trace(err)
	}
	append.headPointer, err = append.readPointer(headPointerKey)
	if err != nil {
		return nil, errors.Trace(err)
	}
	append.handlePointer, err = append.readPointer(handlePointerKey)
	if err != nil {
		return nil, errors.Trace(err)
	}

	append.handleSortItemQuit = append.handleSortItem(append.sortItems)
	sorter := newSorter(func(item sortItem) {
		log.Debugf("sorter get item: %+v", item)
		append.sortItems <- item
	})

	if tiStore != nil {
		sorter.setResolver(append.resolve)
	}

	append.sorter = sorter

	minPointer := append.headPointer
	if append.handlePointer.less(minPointer) {
		minPointer = append.handlePointer
	}

	log.Infof("gcTS: %v, maxCommitTS: %v, headPointer: %+v, handlePointer: %+v", append.gcTS, append.maxCommitTS, append.headPointer, append.handlePointer)

	toKV := append.writeToValueLog(writeCh)

	append.wg.Add(1)
	go append.writeToSorter(append.writeToKV(toKV))

	// for handlePointer and headPointer, it's safe to start at a forward point, so we just chose a min point between handlePointer and headPointer, and wirte to KV, will push to sorter after write to KV too
	err = append.vlog.scan(minPointer, func(vp valuePointer, record *Record) error {
		binlog := new(pb.Binlog)
		err := binlog.Unmarshal(record.payload)
		if err != nil {
			return errors.Trace(err)
		}
		request := &request{
			startTS:      binlog.StartTs,
			commitTS:     binlog.CommitTs,
			tp:           binlog.Tp,
			payload:      record.payload,
			valuePointer: vp,
		}
		toKV <- request
		return nil
	})

	if err != nil {
		return nil, errors.Trace(err)
	}

	append.wg.Add(1)
	go append.updateStatus()

	return
}

func (a *Append) persistHandlePointer(item sortItem) error {
	log.Debug("persist item: ", item)
	tsKey := encodeTSKey(item.commit)
	pointerData, err := a.metadata.Get(tsKey, nil)
	if err != nil {
		return errors.Trace(err)
	}
	var pointer valuePointer
	err = pointer.UnmarshalBinary(pointerData)
	if err != nil {
		return errors.Trace(err)
	}

	var batch leveldb.Batch
	maxCommitTS := make([]byte, 8)
	binary.LittleEndian.PutUint64(maxCommitTS, uint64(item.commit))
	batch.Put(maxCommitTSKey, maxCommitTS)

	batch.Put(handlePointerKey, pointerData)
	err = a.metadata.Write(&batch, nil)
	if err != nil {
		return errors.Trace(err)
	}
	a.handlePointer = pointer

	return nil
}

func (a *Append) handleSortItem(items <-chan sortItem) (quit chan struct{}) {
	quit = make(chan struct{})

	go func() {
		defer close(quit)

		// we save the handlePointer and maxCommitTS to metadata at most once in persistAtLeastTime
		persistAtLeastTime := time.Second
		var toSaveItem sortItem
		var toSave <-chan time.Time
		for {
			select {
			case item, ok := <-items:
				if !ok {
					if toSave != nil {
						err := a.persistHandlePointer(toSaveItem)
						if err != nil {
							log.Error(err)
						}
					}
					return
				}
				// the commitTS we get from sorter is monotonic increasing, unless we forward the handlePointer at start up
				// or this should never happen
				if item.commit < atomic.LoadInt64(&a.maxCommitTS) {
					log.Warnf("sortItem's commit ts(%d) less than append.maxCommitTS(%d)", item.commit, a.maxCommitTS)
					continue
				}
				atomic.StoreInt64(&a.maxCommitTS, item.commit)
				toSaveItem = item
				if toSave == nil {
					toSave = time.After(persistAtLeastTime)
				}
				log.Debug("get sort item: ", item)
			case <-toSave:
				err := a.persistHandlePointer(toSaveItem)
				if err != nil {
					log.Error(err)
				}
				toSave = nil
			}

		}
	}()

	return quit
}

func (a *Append) updateStatus() {
	defer a.wg.Done()

	var updateLatest <-chan time.Time
	if a.tiStore != nil {
		updateLatest = time.Tick(time.Second)
	}
	for {
		select {
		case <-a.close:
			return
		case <-updateLatest:
			ts, err := pkgutil.QueryLatestTsFromPD(a.tiStore)
			if err != nil {
				log.Errorf("QueryLatestTSFromPD err: %v", err)
			} else {
				atomic.StoreInt64(&a.latestTS, ts)
			}
		}
	}
}

func (a *Append) resolve(startTS int64) bool {
	latestTS := atomic.LoadInt64(&a.latestTS)
	if latestTS <= 0 {
		return false
	}

	startSecond := oracle.ExtractPhysical(uint64(startTS)) / int64(time.Second/time.Millisecond)
	maxSecond := oracle.ExtractPhysical(uint64(latestTS)) / int64(time.Second/time.Millisecond)

	if maxSecond-startSecond <= maxTxnTimeoutSecond {
		return false
	}

	pbinlog, err := a.readBinlogByTS(startTS)
	if err != nil {
		log.Error(err)
		return false
	}

	if pbinlog.GetDdlJobId() == 0 {
		tikvQueryCount.Add(1.0)
		primaryKey := pbinlog.GetPrewriteKey()
		status, err := a.tiLockResolver.GetTxnStatus(uint64(pbinlog.StartTs), primaryKey)
		if err != nil {
			log.Error(err)
			return false
		}

		if status.IsCommitted() {
			// write the commit binlog myself
			cbinlog := new(pb.Binlog)
			cbinlog.Tp = pb.BinlogType_Commit
			cbinlog.StartTs = pbinlog.StartTs
			cbinlog.CommitTs = int64(status.CommitTS())

			req := a.writeBinlog(cbinlog)
			if req.err != nil {
				log.Error(req.err)
				return false
			}

			// when writeBinlog return success, the pointer will be write to kv async,
			// but we need to make sure it has been write to kv when we return true in the func, then we can get this commit binlog when
			// we update maxCommitTS
			// write the ts -> pointer to KV here to make sure it.
			pointer, err := req.valuePointer.MarshalBinary()
			if err != nil {
				panic(err)
			}

			err = a.metadata.Put(encodeTSKey(req.ts()), pointer, nil)
			if err != nil {
				log.Error(err)
				return false
			}

		} else { // rollback
			// we can just ignore it, we will not get the commit binlog while iterator the kv by ts
		}
		return true
	}

	log.Errorf("some prewrite DDL items remain single after waiting for a long time, startTs: %d", startTS)
	return false
}

func (a *Append) readBinlogByTS(ts int64) (*pb.Binlog, error) {
	var vp valuePointer

	vpData, err := a.metadata.Get(encodeTSKey(ts), nil)
	if err != nil {
		return nil, errors.Trace(err)
	}

	err = vp.UnmarshalBinary(vpData)
	if err != nil {
		return nil, errors.Trace(err)
	}

	pvalue, err := a.vlog.readValue(vp)
	if err != nil {
		return nil, errors.Trace(err)
	}

	binlog := new(pb.Binlog)
	err = binlog.Unmarshal(pvalue)
	if err != nil {
		return nil, errors.Trace(err)
	}

	return binlog, nil
}

// if the key not exist, return 0, nil
func (a *Append) readInt64(key []byte) (int64, error) {
	value, err := a.metadata.Get(key, nil)
	if err != nil {
		if err == leveldb.ErrNotFound {
			return 0, nil
		}
		return 0, errors.Trace(err)
	}

	return int64(binary.LittleEndian.Uint64(value)), nil
}

func (a *Append) readGCTSFromDB() (int64, error) {
	return a.readInt64(gcTSKey)
}

func (a *Append) saveGCTSToDB(ts int64) error {
	var value = make([]byte, 8)
	binary.LittleEndian.PutUint64(value, uint64(ts))

	return a.metadata.Put(gcTSKey, value, nil)
}

func (a *Append) isClosed() bool {
	select {
	case <-a.close:
		return true
	default:
		return false
	}
}

// Close release resource of Append
func (a *Append) Close() error {
	log.Debug("close Append")

	close(a.close)
	close(a.writeCh)

	// wait for all binlog write to vlog -> KV -> sorter
	// after this, writeToValueLog, writeToKV, writeToSorter has quit sequently
	a.wg.Wait()
	log.Debug("wait group done")

	// note the call back func will use a.metadata, so we should close sorter before a.metadata
	a.sorter.close()
	log.Debug("sorter is closed")

	close(a.sortItems)
	<-a.handleSortItemQuit
	log.Debug("handle sort item quit")

	err := a.metadata.Close()
	if err != nil {
		log.Error(err)
	}

	err = a.vlog.close()
	if err != nil {
		log.Error(err)
	}

	return err
}

// GCTS implement Storage.GCTS
func (a *Append) GCTS(ts int64) {
	atomic.StoreInt64(&a.gcTS, ts)
	a.saveGCTSToDB(ts)
	gcTSGause.Set(float64(ts))
	a.doGCTS(ts)
}

func (a *Append) doGCTS(ts int64) {
	irange := &util.Range{
		Start: encodeTSKey(0),
		Limit: encodeTSKey(ts + 1),
	}
	iter := a.metadata.NewIterator(irange, nil)
	batch := new(leveldb.Batch)
	for iter.Next() {
		batch.Delete(iter.Key())
		if batch.Len() == 1024 {
			err := a.metadata.Write(batch, nil)
			if err != nil {
				log.Error(err)
			}
			batch.Reset()
		}
	}

	if batch.Len() > 0 {
		err := a.metadata.Write(batch, nil)
		if err != nil {
			log.Error(err)
		}
	}

	a.vlog.gcTS(ts)
}

// MaxCommitTS implement Storage.MaxCommitTS
func (a *Append) MaxCommitTS() int64 {
	return atomic.LoadInt64(&a.maxCommitTS)
}

// WriteBinlog implement Storage.WriteBinlog
func (a *Append) WriteBinlog(binlog *pb.Binlog) error {
	return errors.Trace(a.writeBinlog(binlog).err)
}

func (a *Append) writeBinlog(binlog *pb.Binlog) *request {
	beginTime := time.Now()
	request := new(request)

	defer func() {
		writeBinlogTimeHistogram.WithLabelValues("single").Observe(time.Since(beginTime).Seconds())
		if request.err != nil {
			errorCount.WithLabelValues("write_binlog").Add(1.0)
		}
	}()

	payload, err := binlog.Marshal()
	if err != nil {
		request.err = errors.Trace(err)
		return request
	}

<<<<<<< HEAD
	newRequest := new(request)
	newRequest.payload = payload
	newRequest.startTS = binlog.StartTs
	newRequest.commitTS = binlog.CommitTs
	newRequest.tp = binlog.Tp
	newRequest.wg.Add(1)
=======
	writeBinlogSizeHistogram.WithLabelValues("single").Observe(float64(len(payload)))

	request.payload = payload
	request.startTS = binlog.StartTs
	request.commitTS = binlog.CommitTs
	request.tp = binlog.Tp
	request.wg.Add(1)
>>>>>>> 0c906f63

	select {
	case <-a.close:
		return &request{
			err: errors.New("append's write channel is closed"),
		}
	case a.writeCh <- newRequest:
	}

	newRequest.wg.Wait()

	return newRequest
}

func (a *Append) writeToSorter(reqs chan *request) {
	defer a.wg.Done()

	for req := range reqs {
		log.Debugf("write request to sorter: %s", req)
		var item sortItem
		item.start = req.startTS
		item.commit = req.commitTS
		item.tp = req.tp

		a.sorter.pushTSItem(item)
	}
}

func (a *Append) writeToKV(reqs chan *request) chan *request {
	done := make(chan *request, 1024)

	batchReqs := a.batchRequest(reqs, 128)

	go func() {
		defer close(done)

		var batch leveldb.Batch
		for bufReqs := range batchReqs {
			batch.Reset()
			var lastPointer []byte
			for _, req := range bufReqs {
				log.Debugf("write request to kv: %s", req)
				var err error

				pointer, err := req.valuePointer.MarshalBinary()
				if err != nil {
					panic(err)
				}

				lastPointer = pointer
				batch.Put(encodeTSKey(req.ts()), pointer)
			}
			batch.Put(headPointerKey, lastPointer)

			for {
				err := a.metadata.Write(&batch, nil)

				// when write to vlog success, but the disk is full when write to KV here, it will cause write err
				// we just retry of quit when Append is closed
				if err != nil {
					log.Error(err)
					if a.isClosed() {
						return
					}
					time.Sleep(time.Second)
					continue
				}
				a.headPointer = bufReqs[len(bufReqs)-1].valuePointer

				for _, req := range bufReqs {
					done <- req
				}
				break
			}
		}
	}()

	return done
}

func (a *Append) batchRequest(reqs chan *request, maxBatchNum int) chan []*request {
	done := make(chan []*request, 1024)
	var bufReqs []*request

	go func() {
		defer close(done)

		for {
			if len(bufReqs) >= maxBatchNum {
				done <- bufReqs
				bufReqs = make([]*request, 0, maxBatchNum)
			}

			select {
			case req, ok := <-reqs:
				if !ok {
					if len(bufReqs) > 0 {
						done <- bufReqs
					}
					return
				}
				bufReqs = append(bufReqs, req)
			default:
				if len(bufReqs) > 0 {
					done <- bufReqs
					bufReqs = make([]*request, 0, maxBatchNum)
				} else { // get first req
					req, ok := <-reqs
					if !ok {
						return
					}
					bufReqs = append(bufReqs, req)
				}
			}
		}
	}()

	return done
}

func (a *Append) writeToValueLog(reqs chan *request) chan *request {
	done := make(chan *request, 1024)

	go func() {
		defer close(done)

		var bufReqs []*request
		var size int

		write := func(reqs []*request) {
			if len(reqs) == 0 {
				return
			}
			log.Debugf("write requests to value log: %v", reqs)
			beginTime := time.Now()
			writeBinlogSizeHistogram.WithLabelValues("batch").Observe(float64(size))

			err := a.vlog.write(reqs)
			writeBinlogTimeHistogram.WithLabelValues("batch").Observe(time.Since(beginTime).Seconds())
			if err != nil {
				for _, req := range reqs {
					req.err = err
					req.wg.Done()
				}
				errorCount.WithLabelValues("write_binlog_batch").Add(1.0)
				return
			}

			for _, req := range reqs {
				log.Debug(req.startTS, req.commitTS, " done")
				req.wg.Done()
				// payload is useless anymore, let it GC ASAP
				req.payload = nil
				done <- req
			}
		}

		for {
			select {
			case req, ok := <-reqs:
				if !ok {
					write(bufReqs)
					return
				}
				bufReqs = append(bufReqs, req)
				size += len(req.payload)

				// Allow the group to grow up to a maximum size, but if the
				// original write is small, limit the growth so we do not slow
				// down the small write too much.
				maxSize := 1 << 20
				firstSize := len(bufReqs[0].payload)
				if firstSize <= (128 << 10) {
					maxSize = firstSize + (128 << 10)
				}

				if size >= maxSize {
					write(bufReqs)
					size = 0
					bufReqs = bufReqs[:0]
				}
			default:
				if len(bufReqs) > 0 {
					write(bufReqs)
					size = 0
					bufReqs = bufReqs[:0]
					continue
				}

				// get first
				select {
				case req, ok := <-reqs:
					if !ok {
						return
					}
					bufReqs = append(bufReqs, req)
					size += len(req.payload)
				}
			}
		}
	}()

	return done
}

func (a *Append) readPointer(key []byte) (valuePointer, error) {
	var vp valuePointer
	value, err := a.metadata.Get(key, nil)
	if err != nil {
		// return zero value when not found
		if err == leveldb.ErrNotFound {
			return vp, nil
		}

		return vp, errors.Trace(err)
	}
	err = vp.UnmarshalBinary(value)
	if err != nil {
		return vp, errors.Trace(err)
	}

	return vp, nil
}

func (a *Append) savePointer(key []byte, vp valuePointer) error {
	value, err := vp.MarshalBinary()
	if err != nil {
		return errors.Trace(err)
	}
	err = a.metadata.Put(key, value, nil)
	if err != nil {
		return errors.Trace(err)
	}

	return nil
}

func (a *Append) feedPreWriteValue(cbinlog *pb.Binlog) error {
	var vp valuePointer

	vpData, err := a.metadata.Get(encodeTSKey(cbinlog.StartTs), nil)
	if err != nil {
		errors.Trace(err)
	}

	err = vp.UnmarshalBinary(vpData)
	if err != nil {
		errors.Trace(err)
	}

	pvalue, err := a.vlog.readValue(vp)
	if err != nil {
		errors.Trace(err)
	}

	pbinlog := new(pb.Binlog)
	err = pbinlog.Unmarshal(pvalue)
	if err != nil {
		errors.Trace(err)
	}

	cbinlog.StartTs = pbinlog.StartTs
	cbinlog.PrewriteValue = pbinlog.PrewriteValue

	return nil
}

// PullCommitBinlog return commit binlog  > last
func (a *Append) PullCommitBinlog(ctx context.Context, last int64) <-chan []byte {
	log.Debug("new PullCommitBinlog last: ", last)

	ctx, cancel := context.WithCancel(ctx)
	go func() {
		<-a.close
		cancel()
	}()

	gcTS := atomic.LoadInt64(&a.gcTS)
	if last < gcTS {
		log.Warnf("last ts %d less than gcTS %d", last, gcTS)
		last = gcTS
	}

	values := make(chan []byte, 5)

	irange := &util.Range{
		Start: encodeTSKey(0),
		Limit: encodeTSKey(math.MaxInt64),
	}

	go func() {
		defer close(values)

		for {
			startTS := last + 1

			irange.Start = encodeTSKey(startTS)
			irange.Limit = encodeTSKey(atomic.LoadInt64(&a.maxCommitTS) + 1)
			iter := a.metadata.NewIterator(irange, nil)

			// log.Debugf("try to get range [%d,%d)", startTS, atomic.LoadInt64(&a.maxCommitTS)+1)

			for ok := iter.Seek(encodeTSKey(startTS)); ok; ok = iter.Next() {
				var vp valuePointer
				err := vp.UnmarshalBinary(iter.Value())
				// should never happen
				if err != nil {
					panic(err)
				}

				log.Debugf("get ts: %d, pointer: %v", decodeTSKey(iter.Key()), vp)

				value, err := a.vlog.readValue(vp)
				if err != nil {
					log.Error(err)
					iter.Release()
					errorCount.WithLabelValues("read_value").Add(1.0)
					return
				}

				binlog := new(pb.Binlog)
				err = binlog.Unmarshal(value)
				if err != nil {
					log.Error(err)
					iter.Release()
					return
				}

				if binlog.Tp == pb.BinlogType_Prewrite {
					continue
				} else {
					if binlog.CommitTs == binlog.StartTs {
						// this should be a fake binlog, drainer should ignore this when push binlog to the downstream
						log.Debug("get fake c binlog: ", binlog.CommitTs)
					} else {
						err = a.feedPreWriteValue(binlog)
						if err != nil {
							errorCount.WithLabelValues("feed_pre_write_value").Add(1.0)
							log.Error(err)
							iter.Release()
							return
						}
					}

					value, err = binlog.Marshal()
					if err != nil {
						log.Error(err)
						iter.Release()
						return
					}

				}

				select {
				case values <- value:
					log.Debug("send value success")
				case <-ctx.Done():
					iter.Release()
					return
				}

				last = decodeTSKey(iter.Key())
			}
			iter.Release()

			select {
			case <-ctx.Done():
				return
				// TODO signal to wait up, don't sleep
			case <-time.After(time.Millisecond * 100):
			}
		}
	}()

	return values
}<|MERGE_RESOLUTION|>--- conflicted
+++ resolved
@@ -501,37 +501,27 @@
 
 func (a *Append) writeBinlog(binlog *pb.Binlog) *request {
 	beginTime := time.Now()
-	request := new(request)
+	newRequest := new(request)
 
 	defer func() {
 		writeBinlogTimeHistogram.WithLabelValues("single").Observe(time.Since(beginTime).Seconds())
-		if request.err != nil {
+		if newRequest.err != nil {
 			errorCount.WithLabelValues("write_binlog").Add(1.0)
 		}
 	}()
 
 	payload, err := binlog.Marshal()
 	if err != nil {
-		request.err = errors.Trace(err)
-		return request
-	}
-
-<<<<<<< HEAD
-	newRequest := new(request)
+		newRequest.err = errors.Trace(err)
+		return newRequest
+	}
+
+	writeBinlogSizeHistogram.WithLabelValues("single").Observe(float64(len(payload)))
 	newRequest.payload = payload
 	newRequest.startTS = binlog.StartTs
 	newRequest.commitTS = binlog.CommitTs
 	newRequest.tp = binlog.Tp
 	newRequest.wg.Add(1)
-=======
-	writeBinlogSizeHistogram.WithLabelValues("single").Observe(float64(len(payload)))
-
-	request.payload = payload
-	request.startTS = binlog.StartTs
-	request.commitTS = binlog.CommitTs
-	request.tp = binlog.Tp
-	request.wg.Add(1)
->>>>>>> 0c906f63
 
 	select {
 	case <-a.close:
