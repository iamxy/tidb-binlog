--- conflicted
+++ resolved
@@ -124,14 +124,7 @@
 		os.Exit(2)
 	}
 	if cfg.printVersion {
-<<<<<<< HEAD
 		version.PrintVersionInfo()
-=======
-		fmt.Printf("Git Commit Hash: %s\n", version.GitHash)
-		fmt.Printf("Build TS: %s\n", version.BuildTS)
-		fmt.Printf("Go Version: %s\n", runtime.Version())
-		fmt.Printf("Go OS/Arch: %s%s\n", runtime.GOOS, runtime.GOARCH)
->>>>>>> cd6e6920
 		os.Exit(0)
 	}
 
