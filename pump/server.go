package pump

import (
	"fmt"
	"net"
	"net/http"
	"net/url"
	"os"
	"path"
	"sync"
	"time"

	"github.com/juju/errors"
	"github.com/ngaut/log"
	"github.com/pingcap/pd/pd-client"
	"github.com/pingcap/tidb-binlog/pkg/file"
	"github.com/pingcap/tidb-binlog/pkg/flags"
	"github.com/pingcap/tipb/go-binlog"
	"github.com/prometheus/client_golang/prometheus"
	"github.com/soheilhy/cmux"
	"golang.org/x/net/context"
	"google.golang.org/grpc"
)

var genBinlogInterval = 3 * time.Second
var pullBinlogInterval = 50 * time.Millisecond

const maxMsgSizeForGRPC = 1024 * 1024 * 1024
const slowDist = 30 * time.Millisecond

const mib = 1024 * 1024

// use latestBinlogFile to record the latest binlog file the pump works on
var latestBinlogFile = fileName(0)

// Server implements the gRPC interface,
// and maintains pump's status at run time.
type Server struct {
	// RWMutex protects dispatcher
	sync.RWMutex

	// dispatcher keeps all opened binloggers which is indexed by clusterID.
	dispatcher map[string]Binlogger

	// dataDir is the root directory of all pump data
	// |
	// +-- .node
	// |   |
	// |   +-- nodeID
	// |
	// +-- clusters
	//     |
	//     +-- 100
	//     |   |
	//     |   +-- binlog.000001
	//     |   |
	//     |   +-- binlog.000002
	//     |   |
	//     |   +-- ...
	//     |
	//     +-- 200
	//         |
	//         +-- binlog.000001
	//         |
	//         +-- binlog.000002
	//         |
	//         +-- ...
	//
	dataDir string

	clusterID string

	// node maintains the status of this pump and interact with etcd registry
	node Node

	tcpAddr  string
	unixAddr string
	gs       *grpc.Server
	ctx      context.Context
	cancel   context.CancelFunc
	gc       time.Duration
	metrics  *metricClient
	// it would be set false while there are new binlog coming, would be set true every genBinlogInterval
	needGenBinlog AtomicBool
	pdCli         pd.Client
}

func init() {
	// tracing has suspicious leak problem, so disable it here.
	// it must be set before any real grpc operation.
	grpc.EnableTracing = false
}

// NewServer returns a instance of pump server
func NewServer(cfg *Config) (*Server, error) {
	n, err := NewPumpNode(cfg)
	if err != nil {
		return nil, errors.Trace(err)
	}

	var metrics *metricClient
	if cfg.MetricsAddr != "" && cfg.MetricsInterval != 0 {
		metrics = &metricClient{
			addr:     cfg.MetricsAddr,
			interval: cfg.MetricsInterval,
		}
	}

	// use tiStore's currentVersion method to get the ts from tso
	urlv, err := flags.NewURLsValue(cfg.EtcdURLs)
	if err != nil {
		return nil, errors.Trace(err)
	}

	// get cluster ID
	pdCli, err := pd.NewClient(urlv.StringSlice())
	if err != nil {
		return nil, errors.Trace(err)
	}
	ctx, cancel := context.WithCancel(context.Background())
	clusterID := pdCli.GetClusterID(ctx)
	log.Infof("clusterID of pump server is %v", clusterID)

	return &Server{
		dispatcher: make(map[string]Binlogger),
		dataDir:    cfg.DataDir,
		clusterID:  fmt.Sprintf("%d", clusterID),
		node:       n,
		tcpAddr:    cfg.ListenAddr,
		unixAddr:   cfg.Socket,
		gs:         grpc.NewServer(grpc.MaxMsgSize(maxMsgSizeForGRPC)),
		ctx:        ctx,
		cancel:     cancel,
		metrics:    metrics,
		gc:         time.Duration(cfg.GC) * 24 * time.Hour,
		pdCli:      pdCli,
	}, nil
}

// inits scans the dataDir to find all clusterIDs, and creates binlogger for each,
// then adds them to dispathcer map
func (s *Server) init() error {
	clusterDir := path.Join(s.dataDir, "clusters")
	if !file.Exist(clusterDir) {
		if err := os.MkdirAll(clusterDir, file.PrivateDirMode); err != nil {
			return errors.Trace(err)
		}
	}

	names, err := file.ReadDir(clusterDir)
	if err != nil {
		return errors.Trace(err)
	}

	for _, n := range names {
		binlogDir := path.Join(clusterDir, n)
		binlogger, err := OpenBinlogger(binlogDir)
		if err != nil {
			return errors.Trace(err)
		}
		s.dispatcher[n] = binlogger
	}

	// init cluster data dir if not exist
	s.dispatcher[s.clusterID], err = s.getBinloggerToWrite(s.clusterID)
	if err != nil {
		return errors.Trace(err)
	}

	return nil
}

func (s *Server) getBinloggerToWrite(cid string) (Binlogger, error) {
	s.Lock()
	defer s.Unlock()
	blr, ok := s.dispatcher[cid]
	if ok {
		return blr, nil
	}
	newblr, err := CreateBinlogger(path.Join(s.dataDir, "clusters", cid))
	if err != nil {
		return nil, errors.Trace(err)
	}
	s.dispatcher[cid] = newblr
	return newblr, nil
}

func (s *Server) getBinloggerToRead(cid string) (Binlogger, error) {
	s.RLock()
	defer s.RUnlock()
	blr, ok := s.dispatcher[cid]
	if ok {
		return blr, nil
	}
	return nil, errors.NotFoundf("no binlogger of clusterID: %s", cid)
}

// WriteBinlog implements the gRPC interface of pump server
func (s *Server) WriteBinlog(ctx context.Context, in *binlog.WriteBinlogReq) (*binlog.WriteBinlogResp, error) {
	var err error
	beginTime := time.Now()
	defer func() {
		var label string
		if err != nil {
			label = "fail"
		} else {
			label = "succ"
		}
		rpcHistogram.WithLabelValues("WriteBinlog", label).Observe(time.Since(beginTime).Seconds())
		rpcCounter.WithLabelValues("WriteBinlog", label).Add(1)
	}()

	s.needGenBinlog.Set(false)
	cid := fmt.Sprintf("%d", in.ClusterID)
	ret := &binlog.WriteBinlogResp{}
	binlogger, err1 := s.getBinloggerToWrite(cid)
	if err1 != nil {
		ret.Errmsg = err1.Error()
		err = errors.Trace(err1)
		return ret, err
	}
	if err1 := binlogger.WriteTail(in.Payload); err1 != nil {
		ret.Errmsg = err1.Error()
		err = errors.Trace(err1)
		return ret, err
	}
	return ret, nil
}

// PullBinlogs sends binlogs in the streaming way
func (s *Server) PullBinlogs(in *binlog.PullBinlogReq, stream binlog.Pump_PullBinlogsServer) error {
	cid := fmt.Sprintf("%d", in.ClusterID)
	binlogger, err := s.getBinloggerToRead(cid)
	if err != nil {
		return errors.Trace(err)
	}

	pos := in.StartFrom
<<<<<<< HEAD
	var (
		totalSize     int
		incrementSize int
		readBatch     int32 = 10
		maxReadSize         = 500 * mib
		minReadBatch  int32 = 10
		maxReadBatch  int32 = 5000
	)

	for {
		incrementSize = 0
		startTime := time.Now()
		binlogs, cache, err := binlogger.ReadFrom(pos, readBatch)
		if err != nil {
			return errors.Trace(err)
		}

		for i, bl := range binlogs {
			pos = bl.Pos
			incrementSize += len(bl.Payload)
			pos.Offset += int64(len(bl.Payload) + 16)
			resp := &binlog.PullBinlogResp{Entity: bl}
			if err = stream.Send(resp); err != nil {
				log.Errorf("gRPC: pullBinlogs send stream error, %s", errors.ErrorStack(err))
				return errors.Trace(err)
			}
			bufPool.Put(cache[i])

		}

		totalSize += incrementSize
		elapseTime := int(time.Since(startTime).Seconds())
		log.Infof("total size %d M, increment size %d M, elapse time %d S, batch %d", totalSize/mib, incrementSize/mib, elapseTime, readBatch)
		batch := int32(maxReadSize/(incrementSize/int(readBatch))) + 1
		if batch < minReadBatch {
			readBatch = minReadBatch
		} else if batch > maxReadBatch {
			readBatch = maxReadBatch
		} else {
			readBatch = batch
		}

=======
	sendBinlog := func(entity binlog.Entity) error {
		resp := &binlog.PullBinlogResp{Entity: entity}
		return errors.Trace(stream.Send(resp))
	}

	for {

		pos, err = binlogger.Walk(s.ctx, pos, sendBinlog)
		if err != nil {
			return errors.Trace(err)
		}
>>>>>>> 88121b31
		// sleep 50 ms to prevent cpu occupied
		time.Sleep(pullBinlogInterval)
	}
}

// Start runs Pump Server to serve the listening addr, and maintains heartbeat to Etcd
func (s *Server) Start() error {
	// register this node
	if err := s.node.Register(s.ctx); err != nil {
		return errors.Annotate(err, "fail to register node to etcd")
	}

	// notify all cisterns
	if err := s.node.Notify(s.ctx); err != nil {
		// if fail, unregister this node
		if err := s.node.Unregister(s.ctx); err != nil {
			log.Error(errors.ErrorStack(err))
		}
		return errors.Annotate(err, "fail to notify all living drainer")
	}

	// start heartbeat loop
	errc := s.node.Heartbeat(s.ctx)
	go func() {
		for err := range errc {
			log.Error(err)
		}
	}()

	// init the server
	if err := s.init(); err != nil {
		return errors.Annotate(err, "fail to initialize pump server")
	}

	// start a TCP listener
	tcpURL, err := url.Parse(s.tcpAddr)
	if err != nil {
		return errors.Annotatef(err, "invalid listening tcp addr (%s)", s.tcpAddr)
	}
	tcpLis, err := net.Listen("tcp", tcpURL.Host)
	if err != nil {
		return errors.Annotatef(err, "fail to start TCP listener on %s", tcpURL.Host)
	}

	// start a UNIX listener
	unixURL, err := url.Parse(s.unixAddr)
	if err != nil {
		return errors.Annotatef(err, "invalid listening socket addr (%s)", s.unixAddr)
	}
	unixLis, err := net.Listen("unix", unixURL.Path)
	if err != nil {
		return errors.Annotatef(err, "fail to start UNIX listener on %s", unixURL.Path)
	}
	// start generate binlog if pump doesn't receive new binlogs
	go s.genForwardBinlog()

	// gc old binlog files
	go s.gcBinlogFile()

	// collect metrics to prometheus
	go s.startMetrics()

	// register pump with gRPC server and start to serve listeners
	binlog.RegisterPumpServer(s.gs, s)
	go s.gs.Serve(unixLis)

	// grpc and http will use the same tcp connection
	m := cmux.New(tcpLis)
	grpcL := m.Match(cmux.HTTP2HeaderField("content-type", "application/grpc"))
	httpL := m.Match(cmux.HTTP1Fast())
	go s.gs.Serve(grpcL)

	http.HandleFunc("/status", s.Status)
	http.Handle("/metrics", prometheus.Handler())
	go http.Serve(httpL, nil)

	return m.Serve()
}

// gennerate rollback binlog can forward the drainer's latestCommitTs, and just be discarded without any side effects
func (s *Server) genFakeBinlog() ([]byte, error) {
	ts, err := s.getTSO()
	if err != nil {
		return nil, errors.Trace(err)
	}

	bl := &binlog.Binlog{
		Tp:       binlog.BinlogType_Rollback,
		CommitTs: ts,
	}
	payload, err := bl.Marshal()
	if err != nil {
		return nil, err
	}
	return payload, nil
}

func (s *Server) writeFakeBinlog() {
	// there are only one binlogger for the specified cluster
	// so we can use only one needGrenBinlog flag
	if s.needGenBinlog.Get() {
		for cid := range s.dispatcher {
			binlogger, err := s.getBinloggerToWrite(cid)
			if err != nil {
				log.Errorf("generate forward binlog, get binlogger err %v", err)
				return
			}
			payload, err := s.genFakeBinlog()
			if err != nil {
				log.Errorf("generate forward binlog, generate binlog err %v", err)
				return
			}
			err = binlogger.WriteTail(payload)
			if err != nil {
				log.Errorf("generate forward binlog, write binlog err %v", err)
				return
			}
			log.Info("generate fake binlog successfully")
		}
	}
	s.needGenBinlog.Set(true)
}

// we would generate binlog to forward the pump's latestCommitTs in drainer when there is no binlogs in this pump
func (s *Server) genForwardBinlog() {
	s.needGenBinlog.Set(true)
	for {
		select {
		case <-s.ctx.Done():
			return
		case <-time.After(genBinlogInterval):
			s.writeFakeBinlog()
		}
	}
}

func (s *Server) gcBinlogFile() {
	if s.gc == 0 {
		return
	}
	for {
		for _, b := range s.dispatcher {
			b.GC(s.gc)
		}
		time.Sleep(time.Hour)
	}
}

func (s *Server) startMetrics() {
	if s.metrics == nil {
		return
	}
	s.metrics.Start(s.ctx, s.node.ID())
}

// Status exposes pumps' status to HTTP handler.
func (s *Server) Status(w http.ResponseWriter, r *http.Request) {
	s.PumpStatus().Status(w, r)
}

// PumpStatus returns all pumps' status.
func (s *Server) PumpStatus() *HTTPStatus {
	status, err := s.node.NodesStatus(s.ctx)
	if err != nil {
		log.Errorf("get pumps' status error %v", err)
		return &HTTPStatus{
			ErrMsg: err.Error(),
		}
	}

	// get all pumps' latest binlog position
	binlogPos := make(map[string]binlog.Pos)
	for _, st := range status {
		seq, err := parseBinlogName(path.Base(st.LatestBinlogFile))
		if err != nil {
			log.Errorf("parse file name, error %v", err)
			return &HTTPStatus{
				ErrMsg: err.Error(),
			}
		}
		binlogPos[st.NodeID] = binlog.Pos{
			Suffix: seq,
		}
	}
	// get ts from pd
	commitTS, err := s.getTSO()
	if err != nil {
		log.Errorf("get ts from pd, error %v", err)
		return &HTTPStatus{
			ErrMsg: err.Error(),
		}
	}

	return &HTTPStatus{
		BinlogPos: binlogPos,
		CommitTS:  commitTS,
	}
}

func (s *Server) getTSO() (int64, error) {
	now := time.Now()
	physical, logical, err := s.pdCli.GetTS(context.Background())
	if err != nil {
		return 0, errors.Trace(err)
	}
	dist := time.Since(now)
	if dist > slowDist {
		log.Warnf("get timestamp too slow: %s", dist)
	}

	return int64(composeTS(physical, logical)), nil
}

// Close gracefully releases resource of pump server
func (s *Server) Close() {
	// unregister this node
	if err := s.node.Unregister(s.ctx); err != nil {
		log.Error(errors.ErrorStack(err))
	}
	// close tiStore
	if s.pdCli != nil {
		s.pdCli.Close()
	}
	// notify other goroutines to exit
	s.cancel()
	// stop the gRPC server
	s.gs.Stop()
}<|MERGE_RESOLUTION|>--- conflicted
+++ resolved
@@ -236,62 +236,16 @@
 	}
 
 	pos := in.StartFrom
-<<<<<<< HEAD
-	var (
-		totalSize     int
-		incrementSize int
-		readBatch     int32 = 10
-		maxReadSize         = 500 * mib
-		minReadBatch  int32 = 10
-		maxReadBatch  int32 = 5000
-	)
-
-	for {
-		incrementSize = 0
-		startTime := time.Now()
-		binlogs, cache, err := binlogger.ReadFrom(pos, readBatch)
-		if err != nil {
-			return errors.Trace(err)
-		}
-
-		for i, bl := range binlogs {
-			pos = bl.Pos
-			incrementSize += len(bl.Payload)
-			pos.Offset += int64(len(bl.Payload) + 16)
-			resp := &binlog.PullBinlogResp{Entity: bl}
-			if err = stream.Send(resp); err != nil {
-				log.Errorf("gRPC: pullBinlogs send stream error, %s", errors.ErrorStack(err))
-				return errors.Trace(err)
-			}
-			bufPool.Put(cache[i])
-
-		}
-
-		totalSize += incrementSize
-		elapseTime := int(time.Since(startTime).Seconds())
-		log.Infof("total size %d M, increment size %d M, elapse time %d S, batch %d", totalSize/mib, incrementSize/mib, elapseTime, readBatch)
-		batch := int32(maxReadSize/(incrementSize/int(readBatch))) + 1
-		if batch < minReadBatch {
-			readBatch = minReadBatch
-		} else if batch > maxReadBatch {
-			readBatch = maxReadBatch
-		} else {
-			readBatch = batch
-		}
-
-=======
 	sendBinlog := func(entity binlog.Entity) error {
 		resp := &binlog.PullBinlogResp{Entity: entity}
 		return errors.Trace(stream.Send(resp))
 	}
 
 	for {
-
 		pos, err = binlogger.Walk(s.ctx, pos, sendBinlog)
 		if err != nil {
 			return errors.Trace(err)
 		}
->>>>>>> 88121b31
 		// sleep 50 ms to prevent cpu occupied
 		time.Sleep(pullBinlogInterval)
 	}
