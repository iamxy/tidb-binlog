package translator

import (
	"fmt"
	"strconv"
	"strings"
	gotime "time"

	"github.com/juju/errors"
	"github.com/ngaut/log"
	"github.com/pingcap/tidb-binlog/pkg/dml"
	"github.com/pingcap/tidb-binlog/pkg/util"
	"github.com/pingcap/tidb/ast"
	"github.com/pingcap/tidb/model"
	"github.com/pingcap/tidb/mysql"
	"github.com/pingcap/tidb/parser"
	"github.com/pingcap/tidb/tablecodec"
	"github.com/pingcap/tidb/types"
	"github.com/pingcap/tidb/util/codec"
)

// flashTranslator translates TiDB binlog to flash sqls
type flashTranslator struct{}

func init() {
	Register("flash", &flashTranslator{})
}

// Config set the configuration
func (f *flashTranslator) SetConfig(bool, bool) {
}

func (f *flashTranslator) GenInsertSQLs(schema string, table *model.TableInfo, rows [][]byte, commitTS int64) ([]string, [][]string, [][]interface{}, error) {
	schema = strings.ToLower(schema)
	if pkHandleColumn(table) == nil {
		fakeImplicitColumn(table)
	}
	columns := table.Columns
	sqls := make([]string, 0, len(rows))
	keys := make([][]string, 0, len(rows))
	values := make([][]interface{}, 0, len(rows))
	version := makeInternalVersionValue(uint64(commitTS))
	delFlag := makeInternalDelmarkValue(false)

	colsTypeMap := toFlashColumnTypeMap(columns)
	columnList := genColumnList(columns)
	// addition 2 holder is for del flag and version
	columnPlaceholders := dml.GenColumnPlaceholders(len(columns) + 2)
	sql := fmt.Sprintf("IMPORT INTO `%s`.`%s` (%s) values (%s);", schema, table.Name, columnList, columnPlaceholders)

	for _, row := range rows {
		//decode the pk value
		remain, pk, err := codec.DecodeOne(row)
		hashKey := pk.GetInt64()
		if err != nil {
			return nil, nil, nil, errors.Trace(err)
		}

		columnValues, err := tablecodec.DecodeRow(remain, colsTypeMap, gotime.Local)
		if err != nil {
			return nil, nil, nil, errors.Trace(err)
		}

		if columnValues == nil {
			columnValues = make(map[int64]types.Datum)
		}

		var vals []interface{}
		vals = append(vals, hashKey)
		for _, col := range columns {
			if IsPKHandleColumn(table, col) {
				columnValues[col.ID] = pk
				pkVal, err := formatFlashData(pk, col.FieldType)
				if err != nil {
					return nil, nil, nil, errors.Trace(err)
				}
				vals = append(vals, pkVal)
				continue
			}

			val, ok := columnValues[col.ID]
			if !ok {
				vals = append(vals, col.DefaultValue)
			} else {
				value, err := formatFlashData(val, col.FieldType)
				if err != nil {
					return nil, nil, nil, errors.Trace(err)
				}

				vals = append(vals, value)
			}
		}
		vals = append(vals, version)
		vals = append(vals, delFlag)

		if columnValues == nil {
			log.Warn("columnValues is nil")
			continue
		}

		sqls = append(sqls, sql)
		values = append(values, vals)
		var key []string
		// generate dispatching key
		// find primary keys
		key, err = genDispatchKey(table, columnValues)
		if err != nil {
			return nil, nil, nil, errors.Trace(err)
		}
		keys = append(keys, key)
	}

	return sqls, keys, values, nil
}

func (f *flashTranslator) GenUpdateSQLs(schema string, table *model.TableInfo, rows [][]byte, commitTS int64) ([]string, [][]string, [][]interface{}, error) {
	schema = strings.ToLower(schema)
	pkColumn := pkHandleColumn(table)
	if pkColumn == nil {
		pkColumn = fakeImplicitColumn(table)
	}
	pkID := pkColumn.ID
	sqls := make([]string, 0, len(rows))
	keys := make([][]string, 0, len(rows))
	totalValues := make([][]interface{}, 0, len(rows))
<<<<<<< HEAD
	colsTypeMap := toColumnTypeMap(table.Columns)
	version := makeInternalVersionValue(uint64(commitTS))
	delFlag := makeInternalDelmarkValue(false)
=======
	colsTypeMap := util.ToColumnTypeMap(table.Columns)
>>>>>>> 44222747

	for _, row := range rows {
		var updateColumns []*model.ColumnInfo
		var newValues []interface{}

		// TODO: Make updating pk working
		oldColumnValues, newColumnValues, err := decodeFlashOldAndNewRow(row, colsTypeMap, gotime.Local)
		newPkValue := newColumnValues[pkID]

		if err != nil {
			return nil, nil, nil, errors.Annotatef(err, "table `%s`.`%s`", schema, table.Name)
		}

		if len(newColumnValues) == 0 {
			continue
		}

		updateColumns, newValues, err = genColumnAndValue(table.Columns, newColumnValues)
		if err != nil {
			return nil, nil, nil, errors.Trace(err)
		}
		// TODO: confirm column list should be the same across update
		columnList := genColumnList(updateColumns)
		// addition 2 holder is for del flag and version
		columnPlaceholders := dml.GenColumnPlaceholders(len(table.Columns) + 2)

		sql := fmt.Sprintf("IMPORT INTO `%s`.`%s` (%s) values (%s);", schema, table.Name, columnList, columnPlaceholders)

		sqls = append(sqls, sql)
		totalValues = append(totalValues, makeRow(newPkValue.GetInt64(), newValues, version, delFlag))

		// generate dispatching key
		// find primary keys
		// generate dispatching key
		// find primary keys
		oldKey, err := genDispatchKey(table, oldColumnValues)
		if err != nil {
			return nil, nil, nil, errors.Trace(err)
		}
		newKey, err := genDispatchKey(table, newColumnValues)
		if err != nil {
			return nil, nil, nil, errors.Trace(err)
		}

		key := append(newKey, oldKey...)
		keys = append(keys, key)
	}

	return sqls, keys, totalValues, nil
}

func (f *flashTranslator) GenDeleteSQLs(schema string, table *model.TableInfo, rows [][]byte, commitTS int64) ([]string, [][]string, [][]interface{}, error) {
	schema = strings.ToLower(schema)
	pkColumn := pkHandleColumn(table)
	if pkColumn == nil {
		pkColumn = fakeImplicitColumn(table)
	}
	columns := table.Columns
	sqls := make([]string, 0, len(rows))
	keys := make([][]string, 0, len(rows))
	values := make([][]interface{}, 0, len(rows))
	colsTypeMap := util.ToColumnTypeMap(columns)

	for _, row := range rows {
		columnValues, err := tablecodec.DecodeRow(row, colsTypeMap, gotime.Local)
		if err != nil {
			return nil, nil, nil, errors.Trace(err)
		}
		if columnValues == nil {
			continue
		}

		sql, value, key, err := genDeleteSQL(schema, table, pkColumn.ID, columnValues, commitTS)
		if err != nil {
			return nil, nil, nil, errors.Trace(err)
		}
		values = append(values, value)
		sqls = append(sqls, sql)
		keys = append(keys, key)
	}

	return sqls, keys, values, nil
}

func (f *flashTranslator) GenDDLSQL(sql string, schema string, commitTS int64) (string, error) {
	schema = strings.ToLower(schema)
	stmts, err := parser.New().Parse(sql, "", "")
	if err != nil {
		return "", errors.Trace(err)
	}

	stmt := stmts[0]
	switch stmt.(type) {
	case *ast.CreateDatabaseStmt:
		createDatabaseStmt, _ := stmt.(*ast.CreateDatabaseStmt)
		return extractCreateDatabase(createDatabaseStmt)
	case *ast.DropDatabaseStmt:
		dropDatabaseStmt, _ := stmt.(*ast.DropDatabaseStmt)
		return extractDropDatabase(dropDatabaseStmt)
	case *ast.DropTableStmt:
		dropTableStmt, _ := stmt.(*ast.DropTableStmt)
		return extractDropTable(dropTableStmt, schema)
	case *ast.CreateTableStmt:
		createTableStmt, _ := stmt.(*ast.CreateTableStmt)
		return extractCreateTable(createTableStmt, schema)
	case *ast.AlterTableStmt:
		alterTableStmt, _ := stmt.(*ast.AlterTableStmt)
		return extractAlterTable(alterTableStmt, schema)
	case *ast.RenameTableStmt:
		renameTableStmt, _ := stmt.(*ast.RenameTableStmt)
		return extractRenameTable(renameTableStmt, schema)
	case *ast.TruncateTableStmt:
		truncateTableStmt, _ := stmt.(*ast.TruncateTableStmt)
		return extractTruncateTable(truncateTableStmt, schema), nil
	default:
		// TODO: hacking around empty sql, should bypass in upper level
		return genEmptySQL(sql), nil
	}
}

func genDeleteSQL(schema string, table *model.TableInfo, pkID int64, columnValues map[int64]types.Datum, commitTS int64) (string, []interface{}, []string, error) {
	columns := table.Columns
	pk := columnValues[pkID]
	hashKey := pk.GetInt64()
	version := makeInternalVersionValue(uint64(commitTS))
	delFlag := makeInternalDelmarkValue(true)
	oldColumns, value, err := genColumnAndValue(columns, columnValues)
	var pkValue []interface{}
	pkValue = append(pkValue, hashKey)
	value = append(pkValue, value...)
	if err != nil {
		return "", nil, nil, errors.Trace(err)
	}
	columnList := genColumnList(oldColumns)
	columnPlaceholders := dml.GenColumnPlaceholders(len(oldColumns) + 2)

	key, err := genDispatchKey(table, columnValues)
	if err != nil {
		return "", nil, nil, errors.Trace(err)
	}

	sql := fmt.Sprintf("IMPORT INTO `%s`.`%s` (%s) values (%s);", schema, table.Name, columnList, columnPlaceholders)

	value = append(value, version)
	value = append(value, delFlag)
	return sql, value, key, nil
}

func extractCreateDatabase(stmt *ast.CreateDatabaseStmt) (string, error) {
	dbName := strings.ToLower(stmt.Name)
	return fmt.Sprintf("CREATE DATABASE IF NOT EXISTS `%s`;", dbName), nil
}

func extractDropDatabase(stmt *ast.DropDatabaseStmt) (string, error) {
	dbName := strings.ToLower(stmt.Name)
	// http://clickhouse-docs.readthedocs.io/en/latest/query_language/queries.html#drop
	// Drop cascade semantics and should be save to not consider sequence
	return fmt.Sprintf("DROP DATABASE `%s`;", dbName), nil
}

func extractCreateTable(stmt *ast.CreateTableStmt, schema string) (string, error) {
	// extract primary key
	pkColumn, explicitHandle := extractRowHandle(stmt)
	// var buffer bytes.Buffer
	tableName := stmt.Table.Name.L
	colStrs := make([]string, len(stmt.Cols))
	for i, colDef := range stmt.Cols {
		colStr, _ := analyzeColumnDef(colDef, pkColumn)
		colStrs[i] = colStr
	}
	if !explicitHandle {
		colStr := fmt.Sprintf("`%s` %s", pkColumn, "Int64")
		colStrs = append([]string{colStr}, colStrs...)
	}
	return fmt.Sprintf("CREATE TABLE IF NOT EXISTS `%s`.`%s` (%s) ENGINE MutableMergeTree((`%s`), 8192);", schema, tableName, strings.Join(colStrs, ","), pkColumn), nil
}

func extractAlterTable(stmt *ast.AlterTableStmt, schema string) (string, error) {
	if stmt.Specs[0].Tp == ast.AlterTableRenameTable {
		return makeRenameTableStmt(schema, stmt.Table, stmt.Specs[0].NewTable), nil
	}
	specStrs := make([]string, len(stmt.Specs))
	for i, spec := range stmt.Specs {
		specStr, err := analyzeAlterSpec(spec)
		if err != nil {
			return "", errors.Trace(err)
		}
		specStrs[i] = specStr
	}

	tableName := stmt.Table.Name.L
	return fmt.Sprintf("ALTER TABLE `%s`.`%s` %s;", schema, tableName, strings.Join(specStrs, ", ")), nil
}

func extractTruncateTable(stmt *ast.TruncateTableStmt, schema string) string {
	tableName := stmt.Table.Name.L
	return fmt.Sprintf("TRUNCATE TABLE `%s`.`%s`", schema, tableName)
}

func extractRenameTable(stmt *ast.RenameTableStmt, schema string) (string, error) {
	return makeRenameTableStmt(schema, stmt.OldTable, stmt.NewTable), nil
}

func makeRenameTableStmt(schema string, table *ast.TableName, newTable *ast.TableName) string {
	tableName := table.Name.L
	var newSchema = schema
	if len(newTable.Schema.String()) > 0 {
		newSchema = newTable.Schema.L
	}
	newTableName := newTable.Name.L
	return fmt.Sprintf("RENAME TABLE `%s`.`%s` TO `%s`.`%s`;", schema, tableName, newSchema, newTableName)
}

func extractDropTable(stmt *ast.DropTableStmt, schema string) (string, error) {
	// TODO: Make drop multiple tables works
	tableName := stmt.Tables[0].Name.L
	return fmt.Sprintf("DROP TABLE `%s`.`%s`;", schema, tableName), nil
}

// extract single row handle column, if implicit, generate one
func extractRowHandle(stmt *ast.CreateTableStmt) (colName string, explicitHandle bool) {
	constrains := stmt.Constraints
	columns := stmt.Cols
	var primaryCnt = 0
	var primaryColumn = ""
	for _, colDef := range columns {
		cNameLowercase := colDef.Name.Name.L
		if isPrimaryKeyColumn(colDef) {
			primaryCnt++
			primaryColumn = cNameLowercase
		} else {
			for _, constrain := range constrains {
				// row handle only applies when single integer key
				if len(constrain.Keys) != 1 {
					continue
				}
				if constrain.Tp == ast.ConstraintPrimaryKey &&
					isHandleTypeColumn(colDef) &&
					cNameLowercase == constrain.Keys[0].Column.Name.L {
					return cNameLowercase, true
				}
			}
		}
	}

	if primaryCnt == 1 {
		return primaryColumn, true
	}
	// no explicit handle column, generate one
	return implicitColName, false
}

func analyzeAlterSpec(alterSpec *ast.AlterTableSpec) (string, error) {
	switch alterSpec.Tp {
	case ast.AlterTableOption:
		return genEmptySQL(strconv.Itoa(int(alterSpec.Tp))), nil
	case ast.AlterTableAddColumns:
		var colDefStr = ""
		var colPosStr = ""
		var err error
		// TODO: Support add multiple columns.
		colDefStr, err = analyzeColumnDef(alterSpec.NewColumns[0], "")
		if err != nil {
			return "", errors.Trace(err)
		}
		if alterSpec.Position != nil && alterSpec.Position.Tp != ast.ColumnPositionNone {
			colPosStr, err = analyzeColumnPosition(alterSpec.Position)
			if err != nil {
				return "", errors.Trace(err)
			}
			colPosStr = " " + colPosStr
		}
		return fmt.Sprintf("ADD COLUMN %s", colDefStr+colPosStr), nil
	case ast.AlterTableAddConstraint:
		return genEmptySQL(strconv.Itoa(int(alterSpec.Tp))), nil
	case ast.AlterTableDropColumn:
		col := alterSpec.OldColumnName.Name.L
		return fmt.Sprintf("DROP COLUMN `%s`", col), nil
	case ast.AlterTableDropPrimaryKey:
		return genEmptySQL(strconv.Itoa(int(alterSpec.Tp))), nil
	case ast.AlterTableDropIndex:
		return genEmptySQL(strconv.Itoa(int(alterSpec.Tp))), nil
	case ast.AlterTableDropForeignKey:
		return genEmptySQL(strconv.Itoa(int(alterSpec.Tp))), nil
	case ast.AlterTableChangeColumn:
		oldColName := alterSpec.OldColumnName.Name.L
		newColName := alterSpec.NewColumns[0].Name.Name.L
		if oldColName != newColName {
			return "", errors.NotSupportedf("Rename column: " + alterSpec.Text())
		}
		return analyzeModifyColumn(alterSpec)
	case ast.AlterTableModifyColumn:
		return analyzeModifyColumn(alterSpec)
	case ast.AlterTableAlterColumn:
		return genEmptySQL(strconv.Itoa(int(alterSpec.Tp))), nil
	case ast.AlterTableLock:
		return genEmptySQL(strconv.Itoa(int(alterSpec.Tp))), nil
	default:
		return "", errors.New("Invalid alter table spec type code: " + strconv.Itoa(int(alterSpec.Tp)))
	}
}

func analyzeModifyColumn(alterSpec *ast.AlterTableSpec) (string, error) {
	var colDefStr = ""
	var colPosStr = ""
	var err error
	colDefStr, err = analyzeColumnDef(alterSpec.NewColumns[0], "")
	if err != nil {
		return "", errors.Trace(err)
	}
	if alterSpec.Position != nil && alterSpec.Position.Tp != ast.ColumnPositionNone {
		colPosStr, err = analyzeColumnPosition(alterSpec.Position)
		if err != nil {
			return "", errors.Trace(err)
		}
		colPosStr = " " + colPosStr
	}
	return fmt.Sprintf("MODIFY COLUMN %s", colDefStr+colPosStr), nil
}

// Refer to https://dev.mysql.com/doc/refman/5.7/en/integer-types.html
// https://clickhouse.yandex/docs/en/data_types/
func analyzeColumnDef(colDef *ast.ColumnDef, pkColumn string) (string, error) {
	cName := colDef.Name.Name.L

	tp := colDef.Tp
	var typeStr = ""
	var typeStrFormat = "%s"
	unsigned := mysql.HasUnsignedFlag(tp.Flag)
	nullable := cName != pkColumn && isNullable(colDef)
	if nullable {
		typeStrFormat = "Nullable(%s)"
	}
	switch tp.Tp {
	case mysql.TypeBit: // bit
		typeStr = fmt.Sprintf(typeStrFormat, "UInt64")
	case mysql.TypeTiny: // tinyint
		if unsigned {
			typeStr = fmt.Sprintf(typeStrFormat, "UInt8")
		} else {
			typeStr = fmt.Sprintf(typeStrFormat, "Int8")
		}
	case mysql.TypeShort: // smallint
		if unsigned {
			typeStr = fmt.Sprintf(typeStrFormat, "UInt16")
		} else {
			typeStr = fmt.Sprintf(typeStrFormat, "Int16")
		}
	case mysql.TypeYear:
		typeStr = fmt.Sprintf(typeStrFormat, "Int16")
	case mysql.TypeLong, mysql.TypeInt24: // int, mediumint
		if unsigned {
			typeStr = fmt.Sprintf(typeStrFormat, "UInt32")
		} else {
			typeStr = fmt.Sprintf(typeStrFormat, "Int32")
		}
	case mysql.TypeFloat:
		typeStr = fmt.Sprintf(typeStrFormat, "Float32")
	case mysql.TypeDouble, mysql.TypeNewDecimal, mysql.TypeDecimal:
		typeStr = fmt.Sprintf(typeStrFormat, "Float64")
	case mysql.TypeTimestamp, mysql.TypeDatetime: // timestamp, datetime
		typeStr = fmt.Sprintf(typeStrFormat, "DateTime")
	case mysql.TypeDuration: // duration
		typeStr = fmt.Sprintf(typeStrFormat, "Int64")
	case mysql.TypeLonglong:
		if unsigned {
			typeStr = fmt.Sprintf(typeStrFormat, "UInt64")
		} else {
			typeStr = fmt.Sprintf(typeStrFormat, "Int64")
		}
	case mysql.TypeDate, mysql.TypeNewDate:
		typeStr = fmt.Sprintf(typeStrFormat, "Date")
	case mysql.TypeString, mysql.TypeVarchar, mysql.TypeTinyBlob, mysql.TypeMediumBlob, mysql.TypeLongBlob, mysql.TypeBlob, mysql.TypeVarString:
		typeStr = fmt.Sprintf(typeStrFormat, "String")
	case mysql.TypeEnum:
		enumStr := ""
		format := "Enum16(''=0,%s)"
		for i, elem := range tp.Elems {
			if len(elem) == 0 {
				// Don't append item empty enum if there is already one specified by user.
				format = "Enum16(%s)"
			}
			if i == 0 {
				enumStr = fmt.Sprintf("'%s'=%d", elem, i+1)
			} else {
				enumStr = fmt.Sprintf("%s,'%s'=%d", enumStr, elem, i+1)
			}
		}
		enumStr = fmt.Sprintf(format, enumStr)
		typeStr = fmt.Sprintf(typeStrFormat, enumStr)
	case mysql.TypeSet, mysql.TypeJSON:
		typeStr = fmt.Sprintf(typeStrFormat, "String")
		// case mysql.TypeGeometry:
		// TiDB doesn't have Geometry type so we don't really need to handle it.
	default:
		return "", errors.New("Don't support type : " + tp.String())
	}

	colDefStr := fmt.Sprintf("`%s` %s", cName, typeStr)

	for _, option := range colDef.Options {
		if option.Tp == ast.ColumnOptionDefaultValue {
			if defaultValue, shouldQuote, err := formatFlashLiteral(option.Expr, colDef.Tp); err != nil {
				log.Warnf("Cannot compile column %s default value: %s", cName, err)
			} else {
				if shouldQuote {
					// Do final quote for string types. As we want to quote values like -255, which is hard to quote in lower level.
					defaultValue = fmt.Sprintf("'%s'", defaultValue)
				}
				colDefStr = fmt.Sprintf("%s DEFAULT %s", colDefStr, defaultValue)
			}
			break
		}
	}

	return colDefStr, nil
}

func analyzeColumnPosition(cp *ast.ColumnPosition) (string, error) {
	switch cp.Tp {
	// case ast.ColumnPositionFirst:
	case ast.ColumnPositionAfter:
		return fmt.Sprintf("AFTER `%s`", cp.RelativeColumn.Name.L), nil
	default:
		return "", errors.New("Invalid column position code: " + strconv.Itoa(int(cp.Tp)))
	}
}

func genColumnList(columns []*model.ColumnInfo) string {
	var columnList []byte
	for _, column := range columns {
		name := fmt.Sprintf("`%s`", column.Name.L)
		columnList = append(columnList, []byte(name)...)

		columnList = append(columnList, ',')
	}
	colVersion := fmt.Sprintf("`%s`,", internalVersionColName)
	columnList = append(columnList, []byte(colVersion)...)

	colDelFlag := fmt.Sprintf("`%s`", internalDelmarkColName)
	columnList = append(columnList, []byte(colDelFlag)...)

	return string(columnList)
}

func genColumnAndValue(columns []*model.ColumnInfo, columnValues map[int64]types.Datum) ([]*model.ColumnInfo, []interface{}, error) {
	var newColumn []*model.ColumnInfo
	var newColumnsValues []interface{}

	for _, col := range columns {
		val, ok := columnValues[col.ID]
		if ok {
			newColumn = append(newColumn, col)
			value, err := formatFlashData(val, col.FieldType)
			if err != nil {
				return nil, nil, errors.Trace(err)
			}

			newColumnsValues = append(newColumnsValues, value)
		}
	}

	return newColumn, newColumnsValues, nil
}

func genDispatchKey(table *model.TableInfo, columnValues map[int64]types.Datum) ([]string, error) {
	return make([]string, 0), nil
}<|MERGE_RESOLUTION|>--- conflicted
+++ resolved
@@ -123,13 +123,9 @@
 	sqls := make([]string, 0, len(rows))
 	keys := make([][]string, 0, len(rows))
 	totalValues := make([][]interface{}, 0, len(rows))
-<<<<<<< HEAD
-	colsTypeMap := toColumnTypeMap(table.Columns)
+	colsTypeMap := util.ToColumnTypeMap(table.Columns)
 	version := makeInternalVersionValue(uint64(commitTS))
 	delFlag := makeInternalDelmarkValue(false)
-=======
-	colsTypeMap := util.ToColumnTypeMap(table.Columns)
->>>>>>> 44222747
 
 	for _, row := range rows {
 		var updateColumns []*model.ColumnInfo
