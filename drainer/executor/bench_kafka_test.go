--- conflicted
+++ resolved
@@ -64,34 +64,6 @@
 		b.Fatal(err)
 	}
 
-<<<<<<< HEAD
-	bytes := make([]byte, 128)
-	table := &obinlog.Table{
-		SchemaName: proto.String("test"),
-		TableName:  proto.String("test"),
-		ColumnInfo: []*obinlog.ColumnInfo{
-			{Name: "id", MysqlType: "int"},
-			{Name: "a1", MysqlType: "blob"},
-		},
-		Mutations: []*obinlog.TableMutation{
-			{
-				Type: obinlog.MutationType_Insert.Enum(),
-				Row: &obinlog.Row{
-					Columns: []*obinlog.Column{
-						{
-							Int64Value: proto.Int64(1),
-						},
-						{
-							BytesValue: bytes,
-						},
-					},
-				},
-			},
-		},
-	}
-
-=======
->>>>>>> d664fa72
 	b.ResetTimer()
 	var arg = []interface{}{table}
 	var args = [][]interface{}{arg}
