--- conflicted
+++ resolved
@@ -57,11 +57,8 @@
 
 	c *causality
 
-<<<<<<< HEAD
-	memControl *resource.Control
-=======
+	memControl   *resource.Control
 	lastSyncTime time.Time
->>>>>>> a5f22b63
 }
 
 // NewSyncer returns a Drainer instance
@@ -77,11 +74,8 @@
 	syncer.initCommitTS, _ = cp.Pos()
 	syncer.positions = make(map[string]pb.Pos)
 	syncer.c = newCausality()
-<<<<<<< HEAD
 	syncer.memControl = memControl
-=======
 	syncer.lastSyncTime = time.Now()
->>>>>>> a5f22b63
 
 	return syncer, nil
 }
@@ -545,12 +539,7 @@
 
 		default:
 			now := time.Now()
-<<<<<<< HEAD
-			if now.Sub(lastSyncTime) >= maxExecutionWaitTime && !s.cfg.DisableDispatch {
-				s.memControl.Free(EstimateSize(sqls), "all")
-=======
 			if now.Sub(s.lastSyncTime) >= maxExecutionWaitTime && !s.cfg.DisableDispatch {
->>>>>>> a5f22b63
 				err = execute(executor, sqls, args, commitTSs, false)
 				if err != nil {
 					log.Fatalf(errors.ErrorStack(err))
