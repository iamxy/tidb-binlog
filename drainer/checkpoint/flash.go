// Copyright 2019 PingCAP, Inc.
//
// Licensed under the Apache License, Version 2.0 (the "License");
// you may not use this file except in compliance with the License.
// You may obtain a copy of the License at
//
//     http://www.apache.org/licenses/LICENSE-2.0
//
// Unless required by applicable law or agreed to in writing, software
// distributed under the License is distributed on an "AS IS" BASIS,
// See the License for the specific language governing permissions and
// limitations under the License.

package checkpoint

import (
	"database/sql"
	"encoding/json"
	"fmt"
	"sync"
	"time"

	"github.com/pingcap/errors"
	"github.com/pingcap/log"
	"github.com/pingcap/tidb-binlog/pkg/flash"
	pkgsql "github.com/pingcap/tidb-binlog/pkg/sql"
	"go.uber.org/zap"
)

// FlashCheckPoint is a local savepoint struct for flash
type FlashCheckPoint struct {
	sync.RWMutex
	closed          bool
	clusterID       uint64
	initialCommitTS int64

	db       *sql.DB
	schema   string
	table    string
	metaCP   *flash.MetaCheckpoint
	saveTime time.Time

	CommitTS int64 `toml:"commitTS" json:"commitTS"`
}

func checkFlashConfig(cfg *Config) {
	if cfg == nil {
		return
	}
	if cfg.Db == nil {
		cfg.Db = new(DBConfig)
	}
	if cfg.Db.Host == "" {
		cfg.Db.Host = "127.0.0.1"
	}
	if cfg.Db.Port == 0 {
		cfg.Db.Port = 9000
	}
	if cfg.Schema == "" {
		cfg.Schema = "tidb_binlog"
	}
	if cfg.Table == "" {
		cfg.Table = "checkpoint"
	}
}

var openCH = pkgsql.OpenCH

func newFlash(cfg *Config) (CheckPoint, error) {
<<<<<<< HEAD
	if err := checkFlashConfig(cfg); err != nil {
		log.Error("Checkpoint config is invaild", zap.Error(err))
		return nil, errors.Trace(err)
	}
=======
	checkFlashConfig(cfg)
>>>>>>> 76b56123

	hostAndPorts, err := pkgsql.ParseCHAddr(cfg.Db.Host)
	if err != nil {
		return nil, errors.Trace(err)
	}

	db, err := openCH(hostAndPorts[0].Host, hostAndPorts[0].Port, cfg.Db.User, cfg.Db.Password, "", 0)
	if err != nil {
		log.Error("open database failed", zap.Error(err))
		return nil, errors.Trace(err)
	}

	sp := &FlashCheckPoint{
		db:              db,
		clusterID:       cfg.ClusterID,
		initialCommitTS: cfg.InitialCommitTS,
		schema:          cfg.Schema,
		table:           cfg.Table,
		metaCP:          flash.GetInstance(),
		saveTime:        time.Now(),
	}

	sql := fmt.Sprintf("CREATE DATABASE IF NOT EXISTS `%s`", sp.schema)
<<<<<<< HEAD
	_, err = execSQL(db, sql)
	if err != nil {
		log.Error("Create database failed", zap.String("sql", sql), zap.Error(err))
=======
	if _, err = db.Exec(sql); err != nil {
		log.Errorf("Create database error %v", err)
>>>>>>> 76b56123
		return sp, errors.Trace(err)
	}

	sql = fmt.Sprintf("ATTACH TABLE IF NOT EXISTS `%s`.`%s`(`clusterid` UInt64, `checkpoint` String) ENGINE MutableMergeTree((`clusterid`), 8192)", sp.schema, sp.table)
<<<<<<< HEAD
	_, err = execSQL(db, sql)
	if err != nil {
		log.Error("Create table failed", zap.String("sql", sql), zap.Error(err))
=======
	if _, err = db.Exec(sql); err != nil {
		log.Errorf("Create table error %v", err)
>>>>>>> 76b56123
		return nil, errors.Trace(err)
	}

	err = sp.Load()
	return sp, errors.Trace(err)
}

// Load implements CheckPoint.Load interface
func (sp *FlashCheckPoint) Load() error {
	sp.Lock()
	defer sp.Unlock()

	if sp.closed {
		return errors.Trace(ErrCheckPointClosed)
	}

	sql := fmt.Sprintf("SELECT `checkpoint` from `%s`.`%s` WHERE `clusterid` = %d", sp.schema, sp.table, sp.clusterID)
	rows, err := sp.db.Query(sql)
	if err != nil {
		log.Error("select checkPoint failed", zap.String("sql", sql), zap.Error(err))
		return errors.Trace(err)
	}

	var str string
	for rows.Next() {
		err = rows.Scan(&str)
		if err != nil {
			log.Error("rows Scan failed", zap.Error(err))
			return errors.Trace(err)
		}
	}

	if len(str) == 0 {
		sp.CommitTS = sp.initialCommitTS
		return nil
	}

	err = json.Unmarshal([]byte(str), sp)
	if err != nil {
		return errors.Trace(err)
	}

	if sp.CommitTS == 0 {
		sp.CommitTS = sp.initialCommitTS
	}
	return nil
}

// Save implements checkpoint.Save interface
func (sp *FlashCheckPoint) Save(ts int64) error {
	sp.Lock()
	defer sp.Unlock()

	if sp.closed {
		return errors.Trace(ErrCheckPointClosed)
	}

	sp.saveTime = time.Now()

	// Init CP using metaCP's safe CP.
	forceSave, ok, safeTS := sp.metaCP.PopSafeCP()
	if forceSave {
		// If force save, use the CP passed in.
		safeTS = ts
	} else if !ok {
		return nil
	}

	sp.CommitTS = safeTS

	b, err := json.Marshal(sp)
	if err != nil {
		return errors.Trace(err)
	}

	sql := fmt.Sprintf("IMPORT INTO `%s`.`%s` (`clusterid`, `checkpoint`) VALUES(?, ?)", sp.schema, sp.table)
	sqls := []string{sql}
	args := [][]interface{}{{sp.clusterID, b}}
	err = pkgsql.ExecuteSQLs(sp.db, sqls, args, false)

	return errors.Trace(err)
}

// Check implements CheckPoint.Check interface
func (sp *FlashCheckPoint) Check(ts int64) bool {
	sp.RLock()
	defer sp.RUnlock()

	if sp.closed {
		return false
	}

	sp.metaCP.PushPendingCP(ts)

	return time.Since(sp.saveTime) >= maxSaveTime
}

// TS implements CheckPoint.TS interface
func (sp *FlashCheckPoint) TS() int64 {
	sp.RLock()
	defer sp.RUnlock()

	return sp.CommitTS
}

// Close implements CheckPoint.Close interface.
func (sp *FlashCheckPoint) Close() error {
	sp.Lock()
	defer sp.Unlock()

	if sp.closed {
		return errors.Trace(ErrCheckPointClosed)
	}

	err := sp.db.Close()
	if err == nil {
		sp.closed = true
	}
	return errors.Trace(err)
}

// String implements CheckPoint.String interface
func (sp *FlashCheckPoint) String() string {
	ts := sp.TS()
	return fmt.Sprintf("binlog commitTS = %d", ts)
}<|MERGE_RESOLUTION|>--- conflicted
+++ resolved
@@ -67,14 +67,7 @@
 var openCH = pkgsql.OpenCH
 
 func newFlash(cfg *Config) (CheckPoint, error) {
-<<<<<<< HEAD
-	if err := checkFlashConfig(cfg); err != nil {
-		log.Error("Checkpoint config is invaild", zap.Error(err))
-		return nil, errors.Trace(err)
-	}
-=======
 	checkFlashConfig(cfg)
->>>>>>> 76b56123
 
 	hostAndPorts, err := pkgsql.ParseCHAddr(cfg.Db.Host)
 	if err != nil {
@@ -98,26 +91,14 @@
 	}
 
 	sql := fmt.Sprintf("CREATE DATABASE IF NOT EXISTS `%s`", sp.schema)
-<<<<<<< HEAD
-	_, err = execSQL(db, sql)
-	if err != nil {
+	if _, err = db.Exec(sql); err != nil {
 		log.Error("Create database failed", zap.String("sql", sql), zap.Error(err))
-=======
+		return sp, errors.Trace(err)
+	}
+
+	sql = fmt.Sprintf("ATTACH TABLE IF NOT EXISTS `%s`.`%s`(`clusterid` UInt64, `checkpoint` String) ENGINE MutableMergeTree((`clusterid`), 8192)", sp.schema, sp.table)
 	if _, err = db.Exec(sql); err != nil {
-		log.Errorf("Create database error %v", err)
->>>>>>> 76b56123
-		return sp, errors.Trace(err)
-	}
-
-	sql = fmt.Sprintf("ATTACH TABLE IF NOT EXISTS `%s`.`%s`(`clusterid` UInt64, `checkpoint` String) ENGINE MutableMergeTree((`clusterid`), 8192)", sp.schema, sp.table)
-<<<<<<< HEAD
-	_, err = execSQL(db, sql)
-	if err != nil {
 		log.Error("Create table failed", zap.String("sql", sql), zap.Error(err))
-=======
-	if _, err = db.Exec(sql); err != nil {
-		log.Errorf("Create table error %v", err)
->>>>>>> 76b56123
 		return nil, errors.Trace(err)
 	}
 
