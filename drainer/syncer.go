// Copyright 2019 PingCAP, Inc.
//
// Licensed under the Apache License, Version 2.0 (the "License");
// you may not use this file except in compliance with the License.
// You may obtain a copy of the License at
//
//     http://www.apache.org/licenses/LICENSE-2.0
//
// Unless required by applicable law or agreed to in writing, software
// distributed under the License is distributed on an "AS IS" BASIS,
// See the License for the specific language governing permissions and
// limitations under the License.

package drainer

import (
	"reflect"
	"strings"
	"sync/atomic"
	"time"

	"github.com/pingcap/errors"
	"github.com/pingcap/log"
	"github.com/pingcap/parser/model"
	"github.com/pingcap/tidb-binlog/drainer/loopbacksync"
	"github.com/pingcap/tidb-binlog/pkg/loader"
	"github.com/pingcap/tidb-binlog/pkg/plugin"
	"go.uber.org/zap"

	"github.com/pingcap/tidb-binlog/drainer/checkpoint"
	"github.com/pingcap/tidb-binlog/drainer/relay"
	dsync "github.com/pingcap/tidb-binlog/drainer/sync"
	"github.com/pingcap/tidb-binlog/drainer/translator"
	"github.com/pingcap/tidb-binlog/pkg/filter"
	"github.com/pingcap/tidb/store/tikv/oracle"
	pb "github.com/pingcap/tipb/go-binlog"
)

// runWaitThreshold is the expected time for `Syncer.run` to quit
// normally, we take record if it takes longer than this value.
var runWaitThreshold = 10 * time.Second

// Syncer converts tidb binlog to the specified DB sqls, and sync it to target DB
type Syncer struct {
	schema *Schema
	cp     checkpoint.CheckPoint

	cfg *SyncerConfig

	input chan *binlogItem

	filter *filter.Filter

	loopbackSync *loopbacksync.LoopBackSync

	// last time we successfully sync binlog item to downstream
	lastSyncTime time.Time

	dsyncer dsync.Syncer

	shutdown chan struct{}
	closed   chan struct{}
}

// NewSyncer returns a Drainer instance
func NewSyncer(cp checkpoint.CheckPoint, cfg *SyncerConfig, jobs []*model.Job) (*Syncer, error) {
	syncer := new(Syncer)
	syncer.cfg = cfg
	syncer.cp = cp
	syncer.input = make(chan *binlogItem, maxBinlogItemCount)
	syncer.lastSyncTime = time.Now()
	syncer.shutdown = make(chan struct{})
	syncer.closed = make(chan struct{})

	var ignoreDBs []string
	if len(cfg.IgnoreSchemas) > 0 {
		ignoreDBs = strings.Split(cfg.IgnoreSchemas, ",")
	}
	syncer.filter = filter.NewFilter(ignoreDBs, cfg.IgnoreTables, cfg.DoDBs, cfg.DoTables)
	syncer.loopbackSync = loopbacksync.NewLoopBackSyncInfo(cfg.ChannelID, cfg.LoopbackControl, cfg.SyncDDL, cfg.PluginPath, cfg.PluginNames, cfg.SupportPlugin)
	if syncer.loopbackSync.SupportPlugin {
		for _, name := range syncer.loopbackSync.PluginNames {
			sym, err := plugin.LoadPlugin(syncer.loopbackSync.Hooks[plugin.SyncerPlugin],
				syncer.loopbackSync.PluginPath, name)
			if err != nil {
				return nil, err
			}
			newPlugin, ok := sym.(func() LoopBack)
			if !ok {
				continue
			}
			plugin.RegisterPlugin(syncer.loopbackSync.Hooks[plugin.SyncerPlugin],
				name, newPlugin())
		}
	}

	var err error
	// create schema
	syncer.schema, err = NewSchema(jobs, false)
	if err != nil {
		return nil, errors.Trace(err)
	}

	syncer.dsyncer, err = createDSyncer(cfg, syncer.schema, syncer.loopbackSync)
	if err != nil {
		return nil, errors.Trace(err)
	}

	return syncer, nil
}

func createDSyncer(cfg *SyncerConfig, schema *Schema, info *loopbacksync.LoopBackSync) (dsyncer dsync.Syncer, err error) {
	switch cfg.DestDBType {
	case "kafka":
		dsyncer, err = dsync.NewKafka(cfg.To, schema)
		if err != nil {
			return nil, errors.Annotate(err, "fail to create kafka dsyncer")
		}
	case "file":
		dsyncer, err = dsync.NewPBSyncer(cfg.To.BinlogFileDir, cfg.To.BinlogFileRetentionTime, schema)
		if err != nil {
			return nil, errors.Annotate(err, "fail to create pb dsyncer")
		}
	case "mysql", "tidb":
		var relayer relay.Relayer
		if cfg.Relay.IsEnabled() {
			if relayer, err = relay.NewRelayer(cfg.Relay.LogDir, cfg.Relay.MaxFileSize, schema); err != nil {
				return nil, errors.Annotate(err, "fail to create relayer")
			}
		}
		dsyncer, err = dsync.NewMysqlSyncer(cfg.To, schema, cfg.WorkerCount, cfg.TxnBatch, queryHistogramVec, cfg.StrSQLMode, cfg.DestDBType, relayer, info)
		if err != nil {
			return nil, errors.Annotate(err, "fail to create mysql dsyncer")
		}
		// only use for test
	case "_intercept":
		dsyncer = newInterceptSyncer()
	default:
		return nil, errors.Errorf("unknown DestDBType: %s", cfg.DestDBType)
	}

	return
}

// Start starts to sync.
func (s *Syncer) Start() error {
	err := s.run()

	return errors.Trace(err)
}

func (s *Syncer) addDMLEventMetrics(muts []pb.TableMutation) {
	for _, mut := range muts {
		for _, tp := range mut.GetSequence() {
			s.addDMLCount(tp, 1)
		}
	}
}

func (s *Syncer) addDMLCount(tp pb.MutationType, nums int) {
	switch tp {
	case pb.MutationType_Insert:
		eventCounter.WithLabelValues("Insert").Add(float64(nums))
	case pb.MutationType_Update:
		eventCounter.WithLabelValues("Update").Add(float64(nums))
	case pb.MutationType_DeleteRow:
		eventCounter.WithLabelValues("Delete").Add(float64(nums))
	}
}

func (s *Syncer) addDDLCount() {
	eventCounter.WithLabelValues("DDL").Add(1)
}

func (s *Syncer) enableSafeModeInitializationPhase() {
	translator.SetSQLMode(s.cfg.SQLMode)

	// for mysql
	// set safeMode to true at the first, and will use the config after 5 minutes.
	mysqlSyncer, ok := s.dsyncer.(*dsync.MysqlSyncer)
	if !ok {
		return
	}

	mysqlSyncer.SetSafeMode(true)

	go func() {
		select {
		case <-time.After(5 * time.Minute):
			mysqlSyncer.SetSafeMode(s.cfg.SafeMode)
		case <-s.shutdown:
			return
		}
	}()
}

// handleSuccess handle the success binlog item we synced to downstream,
// currently we only need to save checkpoint ts.
// Note we do not send the fake binlog to downstream, we get fake binlog from
// another chan and it's guaranteed that all the received binlogs before have been synced to downstream
// when we get the fake binlog from this chan.
func (s *Syncer) handleSuccess(fakeBinlog chan *pb.Binlog, lastTS *int64) {
	successes := s.dsyncer.Successes()
	var lastSaveTS int64
	lastSaveTime := time.Now()

	for {
		if successes == nil && fakeBinlog == nil {
			break
		}

		var (
			saveNow   = false
			appliedTS int64
		)

		select {
		case item, ok := <-successes:
			if !ok {
				successes = nil
				break
			}

			s.lastSyncTime = time.Now()
			ts := item.Binlog.CommitTs
			if ts > atomic.LoadInt64(lastTS) {
				atomic.StoreInt64(lastTS, ts)
			}

			// save ASAP for DDL, and if FinishTS > 0, we should save the ts map
			if item.Binlog.DdlJobId > 0 || item.AppliedTS > 0 {
				saveNow = true
				appliedTS = item.AppliedTS
			}

		case binlog, ok := <-fakeBinlog:
			if !ok {
				fakeBinlog = nil
				break
			}
			ts := binlog.CommitTs
			if ts > atomic.LoadInt64(lastTS) {
				atomic.StoreInt64(lastTS, ts)
			}
		}

		ts := atomic.LoadInt64(lastTS)
		if ts > lastSaveTS {
			if saveNow || time.Since(lastSaveTime) > 3*time.Second {
				s.savePoint(ts, appliedTS)
				lastSaveTime = time.Now()
				lastSaveTS = ts
				appliedTS = 0
				eventCounter.WithLabelValues("savepoint").Add(1)
			}
			delay := oracle.GetPhysical(time.Now()) - oracle.ExtractPhysical(uint64(ts))
			checkpointDelayHistogram.Observe(float64(delay) / 1e3)
		}
	}

	ts := atomic.LoadInt64(lastTS)
	if ts > lastSaveTS {
		s.savePoint(ts, 0)
		eventCounter.WithLabelValues("savepoint").Add(1)
	}

	log.Info("handleSuccess quit")
}

func (s *Syncer) savePoint(ts, slaveTS int64) {
	if ts < s.cp.TS() {
		log.Error("save ts is less than checkpoint ts %d", zap.Int64("save ts", ts), zap.Int64("checkpoint ts", s.cp.TS()))
	}

	log.Info("write save point", zap.Int64("ts", ts))
	err := s.cp.Save(ts, slaveTS, false)
	if err != nil {
		log.Fatal("save checkpoint failed", zap.Int64("ts", ts), zap.Error(err))
	}

	checkpointTSOGauge.Set(float64(oracle.ExtractPhysical(uint64(ts))))
}

func (s *Syncer) run() error {
	defer close(s.closed)

	wait := make(chan struct{})

	fakeBinlogCh := make(chan *pb.Binlog, 1024)
	var lastSuccessTS int64
	var fakeBinlogs []*pb.Binlog
	var fakeBinlogPreAddTS []int64

	go func() {
		defer close(wait)
		s.handleSuccess(fakeBinlogCh, &lastSuccessTS)
	}()

	var err error

	s.enableSafeModeInitializationPhase()

	var lastDDLSchemaVersion int64
	var b *binlogItem

	var fakeBinlog *pb.Binlog
	var pushFakeBinlog chan<- *pb.Binlog

	var lastAddComitTS int64
	dsyncError := s.dsyncer.Error()
ForLoop:
	for {
		// check if we can safely push a fake binlog
		// We must wait previous items consumed to make sure we are safe to save this fake binlog commitTS
		if pushFakeBinlog == nil && len(fakeBinlogs) > 0 {
			if fakeBinlogPreAddTS[0] <= atomic.LoadInt64(&lastSuccessTS) {
				pushFakeBinlog = fakeBinlogCh
				fakeBinlog = fakeBinlogs[0]
				fakeBinlogs = fakeBinlogs[1:]
				fakeBinlogPreAddTS = fakeBinlogPreAddTS[1:]
			}
		}

		select {
		case err = <-dsyncError:
			break ForLoop
		case <-s.shutdown:
			break ForLoop
		case pushFakeBinlog <- fakeBinlog:
			pushFakeBinlog = nil
			continue
		case b = <-s.input:
			queueSizeGauge.WithLabelValues("syncer_input").Set(float64(len(s.input)))
			log.Debug("consume binlog item", zap.Stringer("item", b))
		}

		binlog := b.binlog
		startTS := binlog.GetStartTs()
		commitTS := binlog.GetCommitTs()
		jobID := binlog.GetDdlJobId()

		if isIgnoreTxnCommitTS(s.cfg.IgnoreTxnCommitTS, commitTS) {
			log.Warn("skip txn", zap.Stringer("binlog", b.binlog))
			continue
		}

		if startTS == commitTS {
			fakeBinlogs = append(fakeBinlogs, binlog)
			fakeBinlogPreAddTS = append(fakeBinlogPreAddTS, lastAddComitTS)
		} else if jobID == 0 {
			preWriteValue := binlog.GetPrewriteValue()
			preWrite := &pb.PrewriteValue{}
			err = preWrite.Unmarshal(preWriteValue)
			if err != nil {
				err = errors.Annotatef(err, "prewrite %s Unmarshal failed", preWriteValue)
				break ForLoop
			}

			err = s.rewriteForOldVersion(preWrite)
			if err != nil {
				err = errors.Annotate(err, "rewrite for old version fail")
				break ForLoop
			}

			log.Debug("get DML", zap.Int64("SchemaVersion", preWrite.SchemaVersion))
			if preWrite.SchemaVersion < lastDDLSchemaVersion {
				log.Debug("encounter older schema dml")
			}

			err = s.schema.handlePreviousDDLJobIfNeed(preWrite.SchemaVersion)
			if err != nil {
				err = errors.Annotate(err, "handlePreviousDDLJobIfNeed failed")
				break ForLoop
			}

			var isFilterTransaction = false
			var err1 error

			if s.loopbackSync.SupportPlugin {
				hook := s.loopbackSync.Hooks[plugin.SyncerPlugin]
				var txn *loader.Txn
				txn, err1 = translator.TiBinlogToTxn(s.schema, "", "", binlog, preWrite)
				hook.Range(func(k, val interface{}) bool {
					c, ok := val.(LoopBack)
					if !ok {
						return true
					}
					isFilterTransaction, err1 = c.FilterTxn(txn, s.loopbackSync)
					if isFilterTransaction || err1 != nil {
						return false
					}
					return true
				})
				if err1 != nil {
					break ForLoop
				}
			}

			if s.loopbackSync != nil && s.loopbackSync.LoopbackControl && !s.loopbackSync.SupportPlugin {
				isFilterTransaction, err1 = loopBackStatus(binlog, preWrite, s.schema, s.loopbackSync)
				if err1 != nil {
					err = errors.Annotate(err1, "analyze transaction failed")
					break ForLoop
				}
			}

			var ignore bool
			ignore, err = filterTable(preWrite, s.filter, s.schema)
			if err != nil {
				err = errors.Annotate(err, "filterTable failed")
				break ForLoop
			}

			if !ignore && !isFilterTransaction {
				s.addDMLEventMetrics(preWrite.GetMutations())
				beginTime := time.Now()
				lastAddComitTS = binlog.GetCommitTs()
				err = s.dsyncer.Sync(&dsync.Item{Binlog: binlog, PrewriteValue: preWrite})
				if err != nil {
					err = errors.Annotatef(err, "add to dsyncer, commit ts %d", binlog.CommitTs)
					break ForLoop
				}
				executeHistogram.Observe(time.Since(beginTime).Seconds())
			}
		} else if jobID > 0 {
			log.Debug("get ddl binlog job", zap.Stringer("job", b.job))

			// Notice: the version of DDL Binlog we receive are Monotonically increasing
			// DDL (with version 10, commit ts 100) -> DDL (with version 9, commit ts 101) would never happen
			s.schema.addJob(b.job)

<<<<<<< HEAD
			if !s.cfg.SyncDDL && !s.loopbackSync.SupportPlugin {
				log.Info("Syncer skips DDL", zap.String("sql", b.job.Query), zap.Int64("ts", b.GetCommitTs()), zap.Bool("SyncDDL", s.cfg.SyncDDL))
				continue
			}

=======
>>>>>>> 20397869
			log.Debug("get DDL", zap.Int64("SchemaVersion", b.job.BinlogInfo.SchemaVersion))
			lastDDLSchemaVersion = b.job.BinlogInfo.SchemaVersion

			err = s.schema.handlePreviousDDLJobIfNeed(b.job.BinlogInfo.SchemaVersion)
			if err != nil {
				err = errors.Trace(err)
				break ForLoop
			}

			if b.job.SchemaState == model.StateDeleteOnly && b.job.Type == model.ActionDropColumn {
				log.Info("Syncer skips DeleteOnly DDL", zap.Stringer("job", b.job), zap.Int64("ts", b.GetCommitTs()))
				continue
			}

			sql := b.job.Query
			var schema, table string
			schema, table, err = s.schema.getSchemaTableAndDelete(b.job.BinlogInfo.SchemaVersion)
			if err != nil {
				err = errors.Trace(err)
				break ForLoop
			}

			if s.loopbackSync.SupportPlugin {
				var isFilterTransaction = false
				var err1 error
				txn := new(loader.Txn)
				txn.DDL = &loader.DDL{
					Database: schema,
					Table:    table,
					SQL:      string(binlog.GetDdlQuery()),
				}
				hook := s.loopbackSync.Hooks[plugin.SyncerPlugin]
				hook.Range(func(k, val interface{}) bool {
					c, ok := val.(LoopBack)
					if !ok {
						return true
					}
					isFilterTransaction, err1 = c.FilterTxn(txn, s.loopbackSync)
					if isFilterTransaction || err1 != nil {
						return false
					}
					return true
				})
				if err1 != nil {
					break ForLoop
				}
				if isFilterTransaction {
					continue
				}
			}

			if s.filter.SkipSchemaAndTable(schema, table) {
				log.Info("skip ddl by filter", zap.String("schema", schema), zap.String("table", table),
					zap.String("sql", sql), zap.Int64("commit ts", commitTS))
				continue
			}

			shouldSkip := false

			if !s.cfg.SyncDDL {
				log.Info("skip ddl by SyncDDL setting to false", zap.String("schema", schema), zap.String("table", table),
					zap.String("sql", sql), zap.Int64("commit ts", commitTS))
				// A empty sql force it to evict the downstream table info.
				if s.cfg.DestDBType == "tidb" || s.cfg.DestDBType == "mysql" {
					shouldSkip = true
				} else {
					continue
				}
			}

			// Add ddl item to downstream.
			s.addDDLCount()
			beginTime := time.Now()
			lastAddComitTS = binlog.GetCommitTs()

			log.Info("add ddl item to syncer, you can add this commit ts to `ignore-txn-commit-ts` to skip this ddl if needed",
				zap.String("sql", sql), zap.Int64("commit ts", binlog.CommitTs))

			err = s.dsyncer.Sync(&dsync.Item{Binlog: binlog, PrewriteValue: nil, Schema: schema, Table: table, ShouldSkip: shouldSkip})
			if err != nil {
				err = errors.Annotatef(err, "add to dsyncer, commit ts %d", binlog.CommitTs)
				break ForLoop
			}
			executeHistogram.Observe(time.Since(beginTime).Seconds())
		}
	}

	close(fakeBinlogCh)
	cerr := s.dsyncer.Close()
	if cerr != nil {
		log.Error("Failed to close syncer", zap.Error(cerr))
	}

	select {
	case <-wait:
	case <-time.After(runWaitThreshold):
		panic("Waiting too long for `Syncer.run` to quit.")
	}

	// return the origin error if has, or the close error
	if err != nil {
		return err
	}

	if cerr != nil {
		return cerr
	}

	return s.cp.Save(s.cp.TS(), 0, true /*consistent*/)
}

func findLoopBackMark(dmls []*loader.DML, info *loopbacksync.LoopBackSync) (bool, error) {
	for _, dml := range dmls {
		tableName := dml.Database + "." + dml.Table
		if strings.EqualFold(tableName, loopbacksync.MarkTableName) {
			channelID, ok := dml.Values[loopbacksync.ChannelID]
			if ok {
				channelIDInt64, ok := channelID.(int64)
				if !ok {
					return false, errors.Errorf("wrong type of channelID: %s", reflect.TypeOf(channelID))
				}
				if channelIDInt64 == info.ChannelID {
					return true, nil
				}
			}
		}
	}
	return false, nil
}

func loopBackStatus(binlog *pb.Binlog, prewriteValue *pb.PrewriteValue, infoGetter translator.TableInfoGetter, info *loopbacksync.LoopBackSync) (bool, error) {
	var tableName string
	var schemaName string
	txn, err := translator.TiBinlogToTxn(infoGetter, schemaName, tableName, binlog, prewriteValue, false)
	if err != nil {
		return false, errors.Trace(err)
	}
	return findLoopBackMark(txn.DMLs, info)
}

// filterTable may drop some table mutation in `PrewriteValue`
// Return true if all table mutations are dropped.
func filterTable(pv *pb.PrewriteValue, filter *filter.Filter, schema *Schema) (ignore bool, err error) {
	var muts []pb.TableMutation
	for _, mutation := range pv.GetMutations() {
		schemaName, tableName, ok := schema.SchemaAndTableName(mutation.GetTableId())
		if !ok {
			return false, errors.Errorf("not found table id: %d", mutation.GetTableId())
		}

		if filter.SkipSchemaAndTable(schemaName, tableName) {
			log.Debug("skip dml", zap.String("schema", schemaName), zap.String("table", tableName))
			continue
		}

		muts = append(muts, mutation)
	}

	pv.Mutations = muts

	if len(muts) == 0 {
		ignore = true
	}

	return
}

func isIgnoreTxnCommitTS(ignoreTxnCommitTS []int64, ts int64) bool {
	for _, ignoreTS := range ignoreTxnCommitTS {
		if ignoreTS == ts {
			return true
		}
	}
	return false
}

// Add adds binlogItem to the syncer's input channel
func (s *Syncer) Add(b *binlogItem) {
	select {
	case <-s.shutdown:
	case s.input <- b:
		log.Debug("receive publish binlog item", zap.Stringer("item", b))
	}
}

// Close closes syncer.
func (s *Syncer) Close() error {
	log.Debug("closing syncer")
	close(s.shutdown)
	<-s.closed
	log.Debug("syncer is closed")
	return nil
}

// GetLastSyncTime returns lastSyncTime
func (s *Syncer) GetLastSyncTime() time.Time {
	return s.lastSyncTime
}

// GetLatestCommitTS returns the latest commit ts.
func (s *Syncer) GetLatestCommitTS() int64 {
	return s.cp.TS()
}

// see https://github.com/pingcap/tidb/issues/9304
// currently, we only drop the data which table id is truncated.
// because of online DDL, different TiDB instance may see the different schema,
// it can't be treated simply as one timeline consider both DML and DDL,
// we must carefully handle every DDL type now and need to find a better design.
func (s *Syncer) rewriteForOldVersion(pv *pb.PrewriteValue) (err error) {
	var mutations = make([]pb.TableMutation, 0, len(pv.GetMutations()))
	for _, mutation := range pv.GetMutations() {
		if s.schema.IsTruncateTableID(mutation.TableId) {
			log.Info("skip old version truncate dml", zap.Int64("table id", mutation.TableId))
			continue
		}

		mutations = append(mutations, mutation)
	}
	pv.Mutations = mutations

	return nil
}

// interceptSyncer only use for test
type interceptSyncer struct {
	items []*dsync.Item

	successes chan *dsync.Item
	closed    chan struct{}
}

var _ dsync.Syncer = &interceptSyncer{}

func newInterceptSyncer() *interceptSyncer {
	return &interceptSyncer{
		successes: make(chan *dsync.Item, 1024),
		closed:    make(chan struct{}),
	}
}

func (s *interceptSyncer) Sync(item *dsync.Item) error {
	s.items = append(s.items, item)

	s.successes <- item
	return nil
}

func (s *interceptSyncer) Successes() <-chan *dsync.Item {
	return s.successes
}

func (s *interceptSyncer) Close() error {
	close(s.successes)
	close(s.closed)
	return nil
}

func (s *interceptSyncer) Error() <-chan error {
	c := make(chan error, 1)
	go func() {
		<-s.closed
		c <- nil
	}()
	return c
}<|MERGE_RESOLUTION|>--- conflicted
+++ resolved
@@ -379,7 +379,7 @@
 			if s.loopbackSync.SupportPlugin {
 				hook := s.loopbackSync.Hooks[plugin.SyncerPlugin]
 				var txn *loader.Txn
-				txn, err1 = translator.TiBinlogToTxn(s.schema, "", "", binlog, preWrite)
+				txn, err1 = translator.TiBinlogToTxn(s.schema, "", "", binlog, preWrite, false)
 				hook.Range(func(k, val interface{}) bool {
 					c, ok := val.(LoopBack)
 					if !ok {
@@ -429,14 +429,6 @@
 			// DDL (with version 10, commit ts 100) -> DDL (with version 9, commit ts 101) would never happen
 			s.schema.addJob(b.job)
 
-<<<<<<< HEAD
-			if !s.cfg.SyncDDL && !s.loopbackSync.SupportPlugin {
-				log.Info("Syncer skips DDL", zap.String("sql", b.job.Query), zap.Int64("ts", b.GetCommitTs()), zap.Bool("SyncDDL", s.cfg.SyncDDL))
-				continue
-			}
-
-=======
->>>>>>> 20397869
 			log.Debug("get DDL", zap.Int64("SchemaVersion", b.job.BinlogInfo.SchemaVersion))
 			lastDDLSchemaVersion = b.job.BinlogInfo.SchemaVersion
 
@@ -496,7 +488,7 @@
 
 			shouldSkip := false
 
-			if !s.cfg.SyncDDL {
+			if !s.cfg.SyncDDL && !s.loopbackSync.SupportPlugin {
 				log.Info("skip ddl by SyncDDL setting to false", zap.String("schema", schema), zap.String("table", table),
 					zap.String("sql", sql), zap.Int64("commit ts", commitTS))
 				// A empty sql force it to evict the downstream table info.
