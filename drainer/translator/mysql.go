--- conflicted
+++ resolved
@@ -3,12 +3,6 @@
 import (
 	"bytes"
 	"fmt"
-<<<<<<< HEAD
-	"reflect"
-=======
-	"strings"
->>>>>>> f4cf6ad1
-
 	"time"
 
 	"github.com/juju/errors"
