--- conflicted
+++ resolved
@@ -87,7 +87,6 @@
 		return nil, errors.Trace(err)
 	}
 	return &Collector{
-<<<<<<< HEAD
 		clusterID:    clusterID,
 		interval:     time.Duration(cfg.DetectInterval) * time.Second,
 		kafkaAddrs:   kafkaAddrs,
@@ -102,21 +101,6 @@
 		tiStore:      tiStore,
 		notifyChan:   make(chan *notifyResult),
 		offsetSeeker: offsetSeeker,
-=======
-		clusterID:  clusterID,
-		interval:   time.Duration(cfg.DetectInterval) * time.Second,
-		kafkaAddrs: kafkaAddrs,
-		reg:        pump.NewEtcdRegistry(cli, cfg.EtcdTimeout),
-		timeout:    cfg.PumpTimeout,
-		pumps:      make(map[string]*Pump),
-		bh:         newBinlogHeap(maxBinlogItemCount),
-		window:     w,
-		syncer:     s,
-		cp:         cpt,
-		tiClient:   tiClient,
-		tiStore:    tiStore,
-		notifyChan: make(chan *notifyResult),
->>>>>>> 69b61ce1
 	}, nil
 }
 
