--- conflicted
+++ resolved
@@ -430,11 +430,7 @@
 	return false
 }
 
-<<<<<<< HEAD
-// GetBinlog get binlog by ts
-=======
 // GetBinlog gets binlog by ts
->>>>>>> 1a2a8924
 func (a *Append) GetBinlog(ts int64) (*pb.Binlog, error) {
 	return a.readBinlogByTS(ts)
 }
